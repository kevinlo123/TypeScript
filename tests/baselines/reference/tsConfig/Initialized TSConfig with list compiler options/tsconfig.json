{
  "compilerOptions": {
    /* Basic Options */
    "target": "es5",                          /* Specify ECMAScript target version: 'ES3' (default), 'ES5', 'ES2015', 'ES2016', 'ES2017', or 'ESNEXT'. */
    "module": "commonjs",                     /* Specify module code generation: 'none', 'commonjs', 'amd', 'system', 'umd', 'es2015', or 'ESNext'. */
    // "lib": [],                             /* Specify library files to be included in the compilation:  */
    // "allowJs": true,                       /* Allow javascript files to be compiled. */
    // "checkJs": true,                       /* Report errors in .js files. */
    // "jsx": "preserve",                     /* Specify JSX code generation: 'preserve', 'react-native', or 'react'. */
    // "declaration": true,                   /* Generates corresponding '.d.ts' file. */
    // "sourceMap": true,                     /* Generates corresponding '.map' file. */
    // "outFile": "./",                       /* Concatenate and emit output to single file. */
    // "outDir": "./",                        /* Redirect output structure to the directory. */
    // "rootDir": "./",                       /* Specify the root directory of input files. Use to control the output directory structure with --outDir. */
    // "removeComments": true,                /* Do not emit comments to output. */
    // "noEmit": true,                        /* Do not emit outputs. */
    // "importHelpers": true,                 /* Import emit helpers from 'tslib'. */
    // "downlevelIteration": true,            /* Provide full support for iterables in 'for-of', spread, and destructuring when targeting 'ES5' or 'ES3'. */
    // "isolatedModules": true,               /* Transpile each file as a separate module (similar to 'ts.transpileModule'). */

    /* Strict Type-Checking Options */
    "strict": true,                           /* Enable all strict type-checking options. */
    // "noImplicitAny": true,                 /* Raise error on expressions and declarations with an implied 'any' type. */
    // "strictNullChecks": true,              /* Enable strict null checks. */
<<<<<<< HEAD
    // "strictTuples": true,                  /* Enable strict tuple checks. */
=======
    // "strictFunctionTypes": true,           /* Enable strict checking of function types. */
>>>>>>> dcc1f149
    // "noImplicitThis": true,                /* Raise error on 'this' expressions with an implied 'any' type. */
    // "alwaysStrict": true,                  /* Parse in strict mode and emit "use strict" for each source file. */

    /* Additional Checks */
    // "noUnusedLocals": true,                /* Report errors on unused locals. */
    // "noUnusedParameters": true,            /* Report errors on unused parameters. */
    // "noImplicitReturns": true,             /* Report error when not all code paths in function return a value. */
    // "noFallthroughCasesInSwitch": true,    /* Report errors for fallthrough cases in switch statement. */

    /* Module Resolution Options */
    // "moduleResolution": "node",            /* Specify module resolution strategy: 'node' (Node.js) or 'classic' (TypeScript pre-1.6). */
    // "baseUrl": "./",                       /* Base directory to resolve non-absolute module names. */
    // "paths": {},                           /* A series of entries which re-map imports to lookup locations relative to the 'baseUrl'. */
    // "rootDirs": [],                        /* List of root folders whose combined content represents the structure of the project at runtime. */
    // "typeRoots": [],                       /* List of folders to include type definitions from. */
    "types": ["jquery","mocha"]               /* Type declaration files to be included in compilation. */
    // "allowSyntheticDefaultImports": true,  /* Allow default imports from modules with no default export. This does not affect code emit, just typechecking. */
    // "preserveSymlinks": true,              /* Do not resolve the real path of symlinks. */

    /* Source Map Options */
    // "sourceRoot": "./",                    /* Specify the location where debugger should locate TypeScript files instead of source locations. */
    // "mapRoot": "./",                       /* Specify the location where debugger should locate map files instead of generated locations. */
    // "inlineSourceMap": true,               /* Emit a single file with source maps instead of having a separate file. */
    // "inlineSources": true,                 /* Emit the source alongside the sourcemaps within a single file; requires '--inlineSourceMap' or '--sourceMap' to be set. */

    /* Experimental Options */
    // "experimentalDecorators": true,        /* Enables experimental support for ES7 decorators. */
    // "emitDecoratorMetadata": true,         /* Enables experimental support for emitting type metadata for decorators. */
  }
}<|MERGE_RESOLUTION|>--- conflicted
+++ resolved
@@ -22,11 +22,8 @@
     "strict": true,                           /* Enable all strict type-checking options. */
     // "noImplicitAny": true,                 /* Raise error on expressions and declarations with an implied 'any' type. */
     // "strictNullChecks": true,              /* Enable strict null checks. */
-<<<<<<< HEAD
     // "strictTuples": true,                  /* Enable strict tuple checks. */
-=======
     // "strictFunctionTypes": true,           /* Enable strict checking of function types. */
->>>>>>> dcc1f149
     // "noImplicitThis": true,                /* Raise error on 'this' expressions with an implied 'any' type. */
     // "alwaysStrict": true,                  /* Parse in strict mode and emit "use strict" for each source file. */
 
