/* @internal */
namespace ts {
    export function computeSuggestionDiagnostics(sourceFile: SourceFile, program: Program): DiagnosticWithLocation[] {
        program.getSemanticDiagnostics(sourceFile);
        const checker = program.getDiagnosticsProducingTypeChecker();
        const diags: DiagnosticWithLocation[] = [];

        if (sourceFile.commonJsModuleIndicator &&
            (programContainsEs6Modules(program) || compilerOptionsIndicateEs6Modules(program.getCompilerOptions())) &&
            containsTopLevelCommonjs(sourceFile)) {
            diags.push(createDiagnosticForNode(getErrorNodeFromCommonJsIndicator(sourceFile.commonJsModuleIndicator), Diagnostics.File_is_a_CommonJS_module_it_may_be_converted_to_an_ES6_module));
        }

        const isJsFile = isSourceFileJavaScript(sourceFile);

        function check(node: Node) {
<<<<<<< HEAD
            if (isJsFile) {
                switch (node.kind) {
                    case SyntaxKind.FunctionExpression:
                        const decl = getDeclarationOfJavascriptInitializer(node);
                        if (decl) {
                            const symbol = decl.symbol;
                            if (symbol && (symbol.exports && symbol.exports.size || symbol.members && symbol.members.size)) {
                                diags.push(createDiagnosticForNode(isVariableDeclaration(node.parent) ? node.parent.name : node, Diagnostics.This_constructor_function_may_be_converted_to_a_class_declaration));
                                break;
                            }
                        }
                        // falls through if no diagnostic was created
                    case SyntaxKind.FunctionDeclaration:
                        const symbol = node.symbol;
                        if (symbol.members && (symbol.members.size > 0)) {
=======
            switch (node.kind) {
                case SyntaxKind.FunctionDeclaration:
                case SyntaxKind.FunctionExpression:
                    if (isJsFile) {
                        if (node.symbol.members && (node.symbol.members.size > 0)) {
>>>>>>> fb4caada
                            diags.push(createDiagnosticForNode(isVariableDeclaration(node.parent) ? node.parent.name : node, Diagnostics.This_constructor_function_may_be_converted_to_a_class_declaration));
                        }
                        break;
                    }
            }

            if (!isJsFile && codefix.parameterShouldGetTypeFromJSDoc(node)) {
                diags.push(createDiagnosticForNode(node.name || node, Diagnostics.JSDoc_types_may_be_moved_to_TypeScript_types));
            }

            node.forEachChild(check);
        }
        check(sourceFile);

        if (!isJsFile) {
            for (const statement of sourceFile.statements) {
                if (isVariableStatement(statement) &&
                    statement.declarationList.flags & NodeFlags.Const &&
                    statement.declarationList.declarations.length === 1) {
                    const init = statement.declarationList.declarations[0].initializer;
                    if (init && isRequireCall(init, /*checkArgumentIsStringLiteralLike*/ true)) {
                        diags.push(createDiagnosticForNode(init, Diagnostics.require_call_may_be_converted_to_an_import));
                    }
                }
            }
        }

        if (getAllowSyntheticDefaultImports(program.getCompilerOptions())) {
            for (const moduleSpecifier of sourceFile.imports) {
                const importNode = importFromModuleSpecifier(moduleSpecifier);
                const name = importNameForConvertToDefaultImport(importNode);
                if (!name) continue;
                const module = getResolvedModule(sourceFile, moduleSpecifier.text);
                const resolvedFile = module && program.getSourceFile(module.resolvedFileName);
                if (resolvedFile && resolvedFile.externalModuleIndicator && isExportAssignment(resolvedFile.externalModuleIndicator) && resolvedFile.externalModuleIndicator.isExportEquals) {
                    diags.push(createDiagnosticForNode(name, Diagnostics.Import_may_be_converted_to_a_default_import));
                }
            }
        }

        addRange(diags, sourceFile.bindSuggestionDiagnostics);
        return diags.concat(checker.getSuggestionDiagnostics(sourceFile)).sort((d1, d2) => d1.start - d2.start);
    }

    // convertToEs6Module only works on top-level, so don't trigger it if commonjs code only appears in nested scopes.
    function containsTopLevelCommonjs(sourceFile: SourceFile): boolean {
        return sourceFile.statements.some(statement => {
            switch (statement.kind) {
                case SyntaxKind.VariableStatement:
                    return (statement as VariableStatement).declarationList.declarations.some(decl =>
                        isRequireCall(propertyAccessLeftHandSide(decl.initializer!), /*checkArgumentIsStringLiteralLike*/ true)); // TODO: GH#18217
                case SyntaxKind.ExpressionStatement: {
                    const { expression } = statement as ExpressionStatement;
                    if (!isBinaryExpression(expression)) return isRequireCall(expression, /*checkArgumentIsStringLiteralLike*/ true);
                    const kind = getSpecialPropertyAssignmentKind(expression);
                    return kind === SpecialPropertyAssignmentKind.ExportsProperty || kind === SpecialPropertyAssignmentKind.ModuleExports;
                }
                default:
                    return false;
            }
        });
    }

    function propertyAccessLeftHandSide(node: Expression): Expression {
        return isPropertyAccessExpression(node) ? propertyAccessLeftHandSide(node.expression) : node;
    }

    function importNameForConvertToDefaultImport(node: AnyValidImportOrReExport): Identifier | undefined {
        switch (node.kind) {
            case SyntaxKind.ImportDeclaration:
                const { importClause, moduleSpecifier } = node;
                return importClause && !importClause.name && importClause.namedBindings && importClause.namedBindings.kind === SyntaxKind.NamespaceImport && isStringLiteral(moduleSpecifier)
                    ? importClause.namedBindings.name
                    : undefined;
            case SyntaxKind.ImportEqualsDeclaration:
                return node.name;
            default:
                return undefined;
        }
    }

    function getErrorNodeFromCommonJsIndicator(commonJsModuleIndicator: Node): Node {
        return isBinaryExpression(commonJsModuleIndicator) ? commonJsModuleIndicator.left : commonJsModuleIndicator;
    }
}
<|MERGE_RESOLUTION|>--- conflicted
+++ resolved
@@ -1,124 +1,116 @@
-/* @internal */
-namespace ts {
-    export function computeSuggestionDiagnostics(sourceFile: SourceFile, program: Program): DiagnosticWithLocation[] {
-        program.getSemanticDiagnostics(sourceFile);
-        const checker = program.getDiagnosticsProducingTypeChecker();
-        const diags: DiagnosticWithLocation[] = [];
-
-        if (sourceFile.commonJsModuleIndicator &&
-            (programContainsEs6Modules(program) || compilerOptionsIndicateEs6Modules(program.getCompilerOptions())) &&
-            containsTopLevelCommonjs(sourceFile)) {
-            diags.push(createDiagnosticForNode(getErrorNodeFromCommonJsIndicator(sourceFile.commonJsModuleIndicator), Diagnostics.File_is_a_CommonJS_module_it_may_be_converted_to_an_ES6_module));
-        }
-
-        const isJsFile = isSourceFileJavaScript(sourceFile);
-
-        function check(node: Node) {
-<<<<<<< HEAD
-            if (isJsFile) {
-                switch (node.kind) {
-                    case SyntaxKind.FunctionExpression:
-                        const decl = getDeclarationOfJavascriptInitializer(node);
-                        if (decl) {
-                            const symbol = decl.symbol;
-                            if (symbol && (symbol.exports && symbol.exports.size || symbol.members && symbol.members.size)) {
-                                diags.push(createDiagnosticForNode(isVariableDeclaration(node.parent) ? node.parent.name : node, Diagnostics.This_constructor_function_may_be_converted_to_a_class_declaration));
-                                break;
-                            }
-                        }
-                        // falls through if no diagnostic was created
-                    case SyntaxKind.FunctionDeclaration:
-                        const symbol = node.symbol;
-                        if (symbol.members && (symbol.members.size > 0)) {
-=======
-            switch (node.kind) {
-                case SyntaxKind.FunctionDeclaration:
-                case SyntaxKind.FunctionExpression:
-                    if (isJsFile) {
-                        if (node.symbol.members && (node.symbol.members.size > 0)) {
->>>>>>> fb4caada
-                            diags.push(createDiagnosticForNode(isVariableDeclaration(node.parent) ? node.parent.name : node, Diagnostics.This_constructor_function_may_be_converted_to_a_class_declaration));
-                        }
-                        break;
-                    }
-            }
-
-            if (!isJsFile && codefix.parameterShouldGetTypeFromJSDoc(node)) {
-                diags.push(createDiagnosticForNode(node.name || node, Diagnostics.JSDoc_types_may_be_moved_to_TypeScript_types));
-            }
-
-            node.forEachChild(check);
-        }
-        check(sourceFile);
-
-        if (!isJsFile) {
-            for (const statement of sourceFile.statements) {
-                if (isVariableStatement(statement) &&
-                    statement.declarationList.flags & NodeFlags.Const &&
-                    statement.declarationList.declarations.length === 1) {
-                    const init = statement.declarationList.declarations[0].initializer;
-                    if (init && isRequireCall(init, /*checkArgumentIsStringLiteralLike*/ true)) {
-                        diags.push(createDiagnosticForNode(init, Diagnostics.require_call_may_be_converted_to_an_import));
-                    }
-                }
-            }
-        }
-
-        if (getAllowSyntheticDefaultImports(program.getCompilerOptions())) {
-            for (const moduleSpecifier of sourceFile.imports) {
-                const importNode = importFromModuleSpecifier(moduleSpecifier);
-                const name = importNameForConvertToDefaultImport(importNode);
-                if (!name) continue;
-                const module = getResolvedModule(sourceFile, moduleSpecifier.text);
-                const resolvedFile = module && program.getSourceFile(module.resolvedFileName);
-                if (resolvedFile && resolvedFile.externalModuleIndicator && isExportAssignment(resolvedFile.externalModuleIndicator) && resolvedFile.externalModuleIndicator.isExportEquals) {
-                    diags.push(createDiagnosticForNode(name, Diagnostics.Import_may_be_converted_to_a_default_import));
-                }
-            }
-        }
-
-        addRange(diags, sourceFile.bindSuggestionDiagnostics);
-        return diags.concat(checker.getSuggestionDiagnostics(sourceFile)).sort((d1, d2) => d1.start - d2.start);
-    }
-
-    // convertToEs6Module only works on top-level, so don't trigger it if commonjs code only appears in nested scopes.
-    function containsTopLevelCommonjs(sourceFile: SourceFile): boolean {
-        return sourceFile.statements.some(statement => {
-            switch (statement.kind) {
-                case SyntaxKind.VariableStatement:
-                    return (statement as VariableStatement).declarationList.declarations.some(decl =>
-                        isRequireCall(propertyAccessLeftHandSide(decl.initializer!), /*checkArgumentIsStringLiteralLike*/ true)); // TODO: GH#18217
-                case SyntaxKind.ExpressionStatement: {
-                    const { expression } = statement as ExpressionStatement;
-                    if (!isBinaryExpression(expression)) return isRequireCall(expression, /*checkArgumentIsStringLiteralLike*/ true);
-                    const kind = getSpecialPropertyAssignmentKind(expression);
-                    return kind === SpecialPropertyAssignmentKind.ExportsProperty || kind === SpecialPropertyAssignmentKind.ModuleExports;
-                }
-                default:
-                    return false;
-            }
-        });
-    }
-
-    function propertyAccessLeftHandSide(node: Expression): Expression {
-        return isPropertyAccessExpression(node) ? propertyAccessLeftHandSide(node.expression) : node;
-    }
-
-    function importNameForConvertToDefaultImport(node: AnyValidImportOrReExport): Identifier | undefined {
-        switch (node.kind) {
-            case SyntaxKind.ImportDeclaration:
-                const { importClause, moduleSpecifier } = node;
-                return importClause && !importClause.name && importClause.namedBindings && importClause.namedBindings.kind === SyntaxKind.NamespaceImport && isStringLiteral(moduleSpecifier)
-                    ? importClause.namedBindings.name
-                    : undefined;
-            case SyntaxKind.ImportEqualsDeclaration:
-                return node.name;
-            default:
-                return undefined;
-        }
-    }
-
-    function getErrorNodeFromCommonJsIndicator(commonJsModuleIndicator: Node): Node {
-        return isBinaryExpression(commonJsModuleIndicator) ? commonJsModuleIndicator.left : commonJsModuleIndicator;
-    }
-}
+/* @internal */
+namespace ts {
+    export function computeSuggestionDiagnostics(sourceFile: SourceFile, program: Program): DiagnosticWithLocation[] {
+        program.getSemanticDiagnostics(sourceFile);
+        const checker = program.getDiagnosticsProducingTypeChecker();
+        const diags: DiagnosticWithLocation[] = [];
+
+        if (sourceFile.commonJsModuleIndicator &&
+            (programContainsEs6Modules(program) || compilerOptionsIndicateEs6Modules(program.getCompilerOptions())) &&
+            containsTopLevelCommonjs(sourceFile)) {
+            diags.push(createDiagnosticForNode(getErrorNodeFromCommonJsIndicator(sourceFile.commonJsModuleIndicator), Diagnostics.File_is_a_CommonJS_module_it_may_be_converted_to_an_ES6_module));
+        }
+
+        const isJsFile = isSourceFileJavaScript(sourceFile);
+
+        function check(node: Node) {
+            if (isJsFile) {
+                switch (node.kind) {
+                    case SyntaxKind.FunctionExpression:
+                        const decl = getDeclarationOfJavascriptInitializer(node);
+                        if (decl) {
+                            const symbol = decl.symbol;
+                            if (symbol && (symbol.exports && symbol.exports.size || symbol.members && symbol.members.size)) {
+                                diags.push(createDiagnosticForNode(isVariableDeclaration(node.parent) ? node.parent.name : node, Diagnostics.This_constructor_function_may_be_converted_to_a_class_declaration));
+                                break;
+                            }
+                        }
+                        // falls through if no diagnostic was created
+                    case SyntaxKind.FunctionDeclaration:
+                        const symbol = node.symbol;
+                        if (symbol.members && (symbol.members.size > 0)) {
+                            diags.push(createDiagnosticForNode(isVariableDeclaration(node.parent) ? node.parent.name : node, Diagnostics.This_constructor_function_may_be_converted_to_a_class_declaration));
+                        }
+                        break;
+                    }
+            }
+
+            if (!isJsFile && codefix.parameterShouldGetTypeFromJSDoc(node)) {
+                diags.push(createDiagnosticForNode(node.name || node, Diagnostics.JSDoc_types_may_be_moved_to_TypeScript_types));
+            }
+
+            node.forEachChild(check);
+        }
+        check(sourceFile);
+
+        if (!isJsFile) {
+            for (const statement of sourceFile.statements) {
+                if (isVariableStatement(statement) &&
+                    statement.declarationList.flags & NodeFlags.Const &&
+                    statement.declarationList.declarations.length === 1) {
+                    const init = statement.declarationList.declarations[0].initializer;
+                    if (init && isRequireCall(init, /*checkArgumentIsStringLiteralLike*/ true)) {
+                        diags.push(createDiagnosticForNode(init, Diagnostics.require_call_may_be_converted_to_an_import));
+                    }
+                }
+            }
+        }
+
+        if (getAllowSyntheticDefaultImports(program.getCompilerOptions())) {
+            for (const moduleSpecifier of sourceFile.imports) {
+                const importNode = importFromModuleSpecifier(moduleSpecifier);
+                const name = importNameForConvertToDefaultImport(importNode);
+                if (!name) continue;
+                const module = getResolvedModule(sourceFile, moduleSpecifier.text);
+                const resolvedFile = module && program.getSourceFile(module.resolvedFileName);
+                if (resolvedFile && resolvedFile.externalModuleIndicator && isExportAssignment(resolvedFile.externalModuleIndicator) && resolvedFile.externalModuleIndicator.isExportEquals) {
+                    diags.push(createDiagnosticForNode(name, Diagnostics.Import_may_be_converted_to_a_default_import));
+                }
+            }
+        }
+
+        addRange(diags, sourceFile.bindSuggestionDiagnostics);
+        return diags.concat(checker.getSuggestionDiagnostics(sourceFile)).sort((d1, d2) => d1.start - d2.start);
+    }
+
+    // convertToEs6Module only works on top-level, so don't trigger it if commonjs code only appears in nested scopes.
+    function containsTopLevelCommonjs(sourceFile: SourceFile): boolean {
+        return sourceFile.statements.some(statement => {
+            switch (statement.kind) {
+                case SyntaxKind.VariableStatement:
+                    return (statement as VariableStatement).declarationList.declarations.some(decl =>
+                        isRequireCall(propertyAccessLeftHandSide(decl.initializer!), /*checkArgumentIsStringLiteralLike*/ true)); // TODO: GH#18217
+                case SyntaxKind.ExpressionStatement: {
+                    const { expression } = statement as ExpressionStatement;
+                    if (!isBinaryExpression(expression)) return isRequireCall(expression, /*checkArgumentIsStringLiteralLike*/ true);
+                    const kind = getSpecialPropertyAssignmentKind(expression);
+                    return kind === SpecialPropertyAssignmentKind.ExportsProperty || kind === SpecialPropertyAssignmentKind.ModuleExports;
+                }
+                default:
+                    return false;
+            }
+        });
+    }
+
+    function propertyAccessLeftHandSide(node: Expression): Expression {
+        return isPropertyAccessExpression(node) ? propertyAccessLeftHandSide(node.expression) : node;
+    }
+
+    function importNameForConvertToDefaultImport(node: AnyValidImportOrReExport): Identifier | undefined {
+        switch (node.kind) {
+            case SyntaxKind.ImportDeclaration:
+                const { importClause, moduleSpecifier } = node;
+                return importClause && !importClause.name && importClause.namedBindings && importClause.namedBindings.kind === SyntaxKind.NamespaceImport && isStringLiteral(moduleSpecifier)
+                    ? importClause.namedBindings.name
+                    : undefined;
+            case SyntaxKind.ImportEqualsDeclaration:
+                return node.name;
+            default:
+                return undefined;
+        }
+    }
+
+    function getErrorNodeFromCommonJsIndicator(commonJsModuleIndicator: Node): Node {
+        return isBinaryExpression(commonJsModuleIndicator) ? commonJsModuleIndicator.left : commonJsModuleIndicator;
+    }
+}