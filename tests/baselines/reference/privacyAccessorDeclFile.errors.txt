<<<<<<< HEAD
tests/cases/compiler/privacyAccessorDeclFile_externalModule.ts(8,40): error TS4040: Return type of public static property getter from exported class has or is using private name 'privateClass'.
tests/cases/compiler/privacyAccessorDeclFile_externalModule.ts(14,27): error TS4043: Return type of public property getter from exported class has or is using private name 'privateClass'.
tests/cases/compiler/privacyAccessorDeclFile_externalModule.ts(20,16): error TS4040: Return type of public static property getter from exported class has or is using private name 'privateClass'.
tests/cases/compiler/privacyAccessorDeclFile_externalModule.ts(26,9): error TS4043: Return type of public property getter from exported class has or is using private name 'privateClass'.
tests/cases/compiler/privacyAccessorDeclFile_externalModule.ts(116,44): error TS4037: Parameter 'myPublicStaticMethod' of public property setter from exported class has or is using private name 'privateClass'.
tests/cases/compiler/privacyAccessorDeclFile_externalModule.ts(120,31): error TS4037: Parameter 'myPublicMethod' of public property setter from exported class has or is using private name 'privateClass'.
tests/cases/compiler/privacyAccessorDeclFile_externalModule.ts(160,40): error TS4040: Return type of public static property getter from exported class has or is using private name 'privateModule'.
tests/cases/compiler/privacyAccessorDeclFile_externalModule.ts(163,27): error TS4043: Return type of public property getter from exported class has or is using private name 'privateModule'.
tests/cases/compiler/privacyAccessorDeclFile_externalModule.ts(166,16): error TS4039: Return type of public static property getter from exported class has or is using name 'privateModule.publicClass' from private module 'privateModule'.
tests/cases/compiler/privacyAccessorDeclFile_externalModule.ts(169,9): error TS4042: Return type of public property getter from exported class has or is using name 'privateModule.publicClass' from private module 'privateModule'.
tests/cases/compiler/privacyAccessorDeclFile_externalModule.ts(175,44): error TS4037: Parameter 'myPublicStaticMethod' of public property setter from exported class has or is using private name 'privateModule'.
tests/cases/compiler/privacyAccessorDeclFile_externalModule.ts(177,31): error TS4037: Parameter 'myPublicMethod' of public property setter from exported class has or is using private name 'privateModule'.
tests/cases/compiler/privacyAccessorDeclFile_externalModule.ts(210,44): error TS4040: Return type of public static property getter from exported class has or is using private name 'privateClass'.
tests/cases/compiler/privacyAccessorDeclFile_externalModule.ts(216,31): error TS4043: Return type of public property getter from exported class has or is using private name 'privateClass'.
tests/cases/compiler/privacyAccessorDeclFile_externalModule.ts(222,20): error TS4040: Return type of public static property getter from exported class has or is using private name 'privateClass'.
tests/cases/compiler/privacyAccessorDeclFile_externalModule.ts(228,13): error TS4043: Return type of public property getter from exported class has or is using private name 'privateClass'.
tests/cases/compiler/privacyAccessorDeclFile_externalModule.ts(318,48): error TS4037: Parameter 'myPublicStaticMethod' of public property setter from exported class has or is using private name 'privateClass'.
tests/cases/compiler/privacyAccessorDeclFile_externalModule.ts(322,35): error TS4037: Parameter 'myPublicMethod' of public property setter from exported class has or is using private name 'privateClass'.
tests/cases/compiler/privacyAccessorDeclFile_externalModule.ts(362,44): error TS4040: Return type of public static property getter from exported class has or is using private name 'privateModule'.
tests/cases/compiler/privacyAccessorDeclFile_externalModule.ts(365,31): error TS4043: Return type of public property getter from exported class has or is using private name 'privateModule'.
tests/cases/compiler/privacyAccessorDeclFile_externalModule.ts(368,20): error TS4039: Return type of public static property getter from exported class has or is using name 'privateModule.publicClass' from private module 'privateModule'.
tests/cases/compiler/privacyAccessorDeclFile_externalModule.ts(371,13): error TS4042: Return type of public property getter from exported class has or is using name 'privateModule.publicClass' from private module 'privateModule'.
tests/cases/compiler/privacyAccessorDeclFile_externalModule.ts(377,48): error TS4037: Parameter 'myPublicStaticMethod' of public property setter from exported class has or is using private name 'privateModule'.
tests/cases/compiler/privacyAccessorDeclFile_externalModule.ts(379,35): error TS4037: Parameter 'myPublicMethod' of public property setter from exported class has or is using private name 'privateModule'.
tests/cases/compiler/privacyAccessorDeclFile_GlobalFile.ts(253,44): error TS4040: Return type of public static property getter from exported class has or is using private name 'privateClass'.
tests/cases/compiler/privacyAccessorDeclFile_GlobalFile.ts(259,31): error TS4043: Return type of public property getter from exported class has or is using private name 'privateClass'.
tests/cases/compiler/privacyAccessorDeclFile_GlobalFile.ts(265,20): error TS4040: Return type of public static property getter from exported class has or is using private name 'privateClass'.
tests/cases/compiler/privacyAccessorDeclFile_GlobalFile.ts(271,13): error TS4043: Return type of public property getter from exported class has or is using private name 'privateClass'.
tests/cases/compiler/privacyAccessorDeclFile_GlobalFile.ts(361,48): error TS4037: Parameter 'myPublicStaticMethod' of public property setter from exported class has or is using private name 'privateClass'.
tests/cases/compiler/privacyAccessorDeclFile_GlobalFile.ts(365,35): error TS4037: Parameter 'myPublicMethod' of public property setter from exported class has or is using private name 'privateClass'.
tests/cases/compiler/privacyAccessorDeclFile_GlobalFile.ts(405,44): error TS4040: Return type of public static property getter from exported class has or is using private name 'privateModule'.
tests/cases/compiler/privacyAccessorDeclFile_GlobalFile.ts(408,31): error TS4043: Return type of public property getter from exported class has or is using private name 'privateModule'.
tests/cases/compiler/privacyAccessorDeclFile_GlobalFile.ts(411,20): error TS4039: Return type of public static property getter from exported class has or is using name 'privateModule.publicClass' from private module 'privateModule'.
tests/cases/compiler/privacyAccessorDeclFile_GlobalFile.ts(414,13): error TS4042: Return type of public property getter from exported class has or is using name 'privateModule.publicClass' from private module 'privateModule'.
tests/cases/compiler/privacyAccessorDeclFile_GlobalFile.ts(420,48): error TS4037: Parameter 'myPublicStaticMethod' of public property setter from exported class has or is using private name 'privateModule'.
tests/cases/compiler/privacyAccessorDeclFile_GlobalFile.ts(422,35): error TS4037: Parameter 'myPublicMethod' of public property setter from exported class has or is using private name 'privateModule'.
=======
tests/cases/compiler/privacyAccessorDeclFile_GlobalFile.ts(253,44): error TS4040: Return type of public static getter 'myPublicStaticMethod' from exported class has or is using private name 'privateClass'.
tests/cases/compiler/privacyAccessorDeclFile_GlobalFile.ts(259,31): error TS4043: Return type of public getter 'myPublicMethod' from exported class has or is using private name 'privateClass'.
tests/cases/compiler/privacyAccessorDeclFile_GlobalFile.ts(265,20): error TS4040: Return type of public static getter 'myPublicStaticMethod1' from exported class has or is using private name 'privateClass'.
tests/cases/compiler/privacyAccessorDeclFile_GlobalFile.ts(271,13): error TS4043: Return type of public getter 'myPublicMethod1' from exported class has or is using private name 'privateClass'.
tests/cases/compiler/privacyAccessorDeclFile_GlobalFile.ts(361,48): error TS4035: Parameter type of public static setter 'myPublicStaticMethod' from exported class has or is using private name 'privateClass'.
tests/cases/compiler/privacyAccessorDeclFile_GlobalFile.ts(365,35): error TS4037: Parameter type of public setter 'myPublicMethod' from exported class has or is using private name 'privateClass'.
tests/cases/compiler/privacyAccessorDeclFile_GlobalFile.ts(405,44): error TS4040: Return type of public static getter 'myPublicStaticMethod' from exported class has or is using private name 'privateModule'.
tests/cases/compiler/privacyAccessorDeclFile_GlobalFile.ts(408,31): error TS4043: Return type of public getter 'myPublicMethod' from exported class has or is using private name 'privateModule'.
tests/cases/compiler/privacyAccessorDeclFile_GlobalFile.ts(411,20): error TS4039: Return type of public static getter 'myPublicStaticMethod1' from exported class has or is using name 'privateModule.publicClass' from private module 'privateModule'.
tests/cases/compiler/privacyAccessorDeclFile_GlobalFile.ts(414,13): error TS4042: Return type of public getter 'myPublicMethod1' from exported class has or is using name 'privateModule.publicClass' from private module 'privateModule'.
tests/cases/compiler/privacyAccessorDeclFile_GlobalFile.ts(420,48): error TS4035: Parameter type of public static setter 'myPublicStaticMethod' from exported class has or is using private name 'privateModule'.
tests/cases/compiler/privacyAccessorDeclFile_GlobalFile.ts(422,35): error TS4037: Parameter type of public setter 'myPublicMethod' from exported class has or is using private name 'privateModule'.
tests/cases/compiler/privacyAccessorDeclFile_externalModule.ts(8,40): error TS4040: Return type of public static getter 'myPublicStaticMethod' from exported class has or is using private name 'privateClass'.
tests/cases/compiler/privacyAccessorDeclFile_externalModule.ts(14,27): error TS4043: Return type of public getter 'myPublicMethod' from exported class has or is using private name 'privateClass'.
tests/cases/compiler/privacyAccessorDeclFile_externalModule.ts(20,16): error TS4040: Return type of public static getter 'myPublicStaticMethod1' from exported class has or is using private name 'privateClass'.
tests/cases/compiler/privacyAccessorDeclFile_externalModule.ts(26,9): error TS4043: Return type of public getter 'myPublicMethod1' from exported class has or is using private name 'privateClass'.
tests/cases/compiler/privacyAccessorDeclFile_externalModule.ts(116,44): error TS4035: Parameter type of public static setter 'myPublicStaticMethod' from exported class has or is using private name 'privateClass'.
tests/cases/compiler/privacyAccessorDeclFile_externalModule.ts(120,31): error TS4037: Parameter type of public setter 'myPublicMethod' from exported class has or is using private name 'privateClass'.
tests/cases/compiler/privacyAccessorDeclFile_externalModule.ts(160,40): error TS4040: Return type of public static getter 'myPublicStaticMethod' from exported class has or is using private name 'privateModule'.
tests/cases/compiler/privacyAccessorDeclFile_externalModule.ts(163,27): error TS4043: Return type of public getter 'myPublicMethod' from exported class has or is using private name 'privateModule'.
tests/cases/compiler/privacyAccessorDeclFile_externalModule.ts(166,16): error TS4039: Return type of public static getter 'myPublicStaticMethod1' from exported class has or is using name 'privateModule.publicClass' from private module 'privateModule'.
tests/cases/compiler/privacyAccessorDeclFile_externalModule.ts(169,9): error TS4042: Return type of public getter 'myPublicMethod1' from exported class has or is using name 'privateModule.publicClass' from private module 'privateModule'.
tests/cases/compiler/privacyAccessorDeclFile_externalModule.ts(175,44): error TS4035: Parameter type of public static setter 'myPublicStaticMethod' from exported class has or is using private name 'privateModule'.
tests/cases/compiler/privacyAccessorDeclFile_externalModule.ts(177,31): error TS4037: Parameter type of public setter 'myPublicMethod' from exported class has or is using private name 'privateModule'.
tests/cases/compiler/privacyAccessorDeclFile_externalModule.ts(210,44): error TS4040: Return type of public static getter 'myPublicStaticMethod' from exported class has or is using private name 'privateClass'.
tests/cases/compiler/privacyAccessorDeclFile_externalModule.ts(216,31): error TS4043: Return type of public getter 'myPublicMethod' from exported class has or is using private name 'privateClass'.
tests/cases/compiler/privacyAccessorDeclFile_externalModule.ts(222,20): error TS4040: Return type of public static getter 'myPublicStaticMethod1' from exported class has or is using private name 'privateClass'.
tests/cases/compiler/privacyAccessorDeclFile_externalModule.ts(228,13): error TS4043: Return type of public getter 'myPublicMethod1' from exported class has or is using private name 'privateClass'.
tests/cases/compiler/privacyAccessorDeclFile_externalModule.ts(318,48): error TS4035: Parameter type of public static setter 'myPublicStaticMethod' from exported class has or is using private name 'privateClass'.
tests/cases/compiler/privacyAccessorDeclFile_externalModule.ts(322,35): error TS4037: Parameter type of public setter 'myPublicMethod' from exported class has or is using private name 'privateClass'.
tests/cases/compiler/privacyAccessorDeclFile_externalModule.ts(362,44): error TS4040: Return type of public static getter 'myPublicStaticMethod' from exported class has or is using private name 'privateModule'.
tests/cases/compiler/privacyAccessorDeclFile_externalModule.ts(365,31): error TS4043: Return type of public getter 'myPublicMethod' from exported class has or is using private name 'privateModule'.
tests/cases/compiler/privacyAccessorDeclFile_externalModule.ts(368,20): error TS4039: Return type of public static getter 'myPublicStaticMethod1' from exported class has or is using name 'privateModule.publicClass' from private module 'privateModule'.
tests/cases/compiler/privacyAccessorDeclFile_externalModule.ts(371,13): error TS4042: Return type of public getter 'myPublicMethod1' from exported class has or is using name 'privateModule.publicClass' from private module 'privateModule'.
tests/cases/compiler/privacyAccessorDeclFile_externalModule.ts(377,48): error TS4035: Parameter type of public static setter 'myPublicStaticMethod' from exported class has or is using private name 'privateModule'.
tests/cases/compiler/privacyAccessorDeclFile_externalModule.ts(379,35): error TS4037: Parameter type of public setter 'myPublicMethod' from exported class has or is using private name 'privateModule'.
>>>>>>> b8fbf884


==== tests/cases/compiler/privacyAccessorDeclFile_externalModule.ts (24 errors) ====
    class privateClass {
    }
    
    export class publicClass {
    }
    
    export class publicClassWithWithPrivateGetAccessorTypes {
        static get myPublicStaticMethod(): privateClass { // Error
                                           ~~~~~~~~~~~~
!!! error TS4040: Return type of public static getter 'myPublicStaticMethod' from exported class has or is using private name 'privateClass'.
            return null;
        }
        private static get myPrivateStaticMethod(): privateClass {
            return null;
        }
        get myPublicMethod(): privateClass { // Error
                              ~~~~~~~~~~~~
!!! error TS4043: Return type of public getter 'myPublicMethod' from exported class has or is using private name 'privateClass'.
            return null;
        }
        private get myPrivateMethod(): privateClass {
            return null;
        }
        static get myPublicStaticMethod1() { // Error
                   ~~~~~~~~~~~~~~~~~~~~~
!!! error TS4040: Return type of public static getter 'myPublicStaticMethod1' from exported class has or is using private name 'privateClass'.
            return new privateClass();
        }
        private static get myPrivateStaticMethod1() {
            return new privateClass();
        }
        get myPublicMethod1() { // Error
            ~~~~~~~~~~~~~~~
!!! error TS4043: Return type of public getter 'myPublicMethod1' from exported class has or is using private name 'privateClass'.
            return new privateClass();
        }
        private get myPrivateMethod1() {
            return new privateClass();
        }
    }
    
    export class publicClassWithWithPublicGetAccessorTypes {
        static get myPublicStaticMethod(): publicClass {
            return null;
        }
        private static get myPrivateStaticMethod(): publicClass {
            return null;
        }
        get myPublicMethod(): publicClass {
            return null;
        }
        private get myPrivateMethod(): publicClass {
            return null;
        }
        static get myPublicStaticMethod1() {
            return new publicClass();
        }
        private static get myPrivateStaticMethod1() {
            return new publicClass();
        }
        get myPublicMethod1() {
            return new publicClass();
        }
        private get myPrivateMethod1() {
            return new publicClass();
        }
    }
    
    class privateClassWithWithPrivateGetAccessorTypes {
        static get myPublicStaticMethod(): privateClass {
            return null;
        }
        private static get myPrivateStaticMethod(): privateClass {
            return null;
        }
        get myPublicMethod(): privateClass {
            return null;
        }
        private get myPrivateMethod(): privateClass {
            return null;
        }
        static get myPublicStaticMethod1() {
            return new privateClass();
        }
        private static get myPrivateStaticMethod1() {
            return new privateClass();
        }
        get myPublicMethod1() {
            return new privateClass();
        }
        private get myPrivateMethod1() {
            return new privateClass();
        }
    }
    
    class privateClassWithWithPublicGetAccessorTypes {
        static get myPublicStaticMethod(): publicClass {
            return null;
        }
        private static get myPrivateStaticMethod(): publicClass {
            return null;
        }
        get myPublicMethod(): publicClass {
            return null;
        }
        private get myPrivateMethod(): publicClass {
            return null;
        }
        static get myPublicStaticMethod1() {
            return new publicClass();
        }
        private static get myPrivateStaticMethod1() {
            return new publicClass();
        }
        get myPublicMethod1() {
            return new publicClass();
        }
        private get myPrivateMethod1() {
            return new publicClass();
        }
    }
    
    export class publicClassWithWithPrivateSetAccessorTypes {
        static set myPublicStaticMethod(param: privateClass) { // Error
                                               ~~~~~~~~~~~~
!!! error TS4035: Parameter type of public static setter 'myPublicStaticMethod' from exported class has or is using private name 'privateClass'.
        }
        private static set myPrivateStaticMethod(param: privateClass) {
        }
        set myPublicMethod(param: privateClass) { // Error
                                  ~~~~~~~~~~~~
!!! error TS4037: Parameter type of public setter 'myPublicMethod' from exported class has or is using private name 'privateClass'.
        }
        private set myPrivateMethod(param: privateClass) {
        }
    }
    
    export class publicClassWithWithPublicSetAccessorTypes {
        static set myPublicStaticMethod(param: publicClass) {
        }
        private static set myPrivateStaticMethod(param: publicClass) {
        }
        set myPublicMethod(param: publicClass) {
        }
        private set myPrivateMethod(param: publicClass) {
        }
    }
    
    class privateClassWithWithPrivateSetAccessorTypes {
        static set myPublicStaticMethod(param: privateClass) {
        }
        private static set myPrivateStaticMethod(param: privateClass) {
        }
        set myPublicMethod(param: privateClass) { 
        }
        private set myPrivateMethod(param: privateClass) {
        }
    }
    
    class privateClassWithWithPublicSetAccessorTypes {
        static set myPublicStaticMethod(param: publicClass) {
        }
        private static set myPrivateStaticMethod(param: publicClass) {
        }
        set myPublicMethod(param: publicClass) {
        }
        private set myPrivateMethod(param: publicClass) {
        }
    }
    
    export class publicClassWithPrivateModuleGetAccessorTypes {
        static get myPublicStaticMethod(): privateModule.publicClass { // Error
                                           ~~~~~~~~~~~~~
!!! error TS4040: Return type of public static getter 'myPublicStaticMethod' from exported class has or is using private name 'privateModule'.
            return null;
        }
        get myPublicMethod(): privateModule.publicClass { // Error
                              ~~~~~~~~~~~~~
!!! error TS4043: Return type of public getter 'myPublicMethod' from exported class has or is using private name 'privateModule'.
            return null;
        }
        static get myPublicStaticMethod1() { // Error
                   ~~~~~~~~~~~~~~~~~~~~~
!!! error TS4039: Return type of public static getter 'myPublicStaticMethod1' from exported class has or is using name 'privateModule.publicClass' from private module 'privateModule'.
            return new privateModule.publicClass();
        }
        get myPublicMethod1() { // Error
            ~~~~~~~~~~~~~~~
!!! error TS4042: Return type of public getter 'myPublicMethod1' from exported class has or is using name 'privateModule.publicClass' from private module 'privateModule'.
            return new privateModule.publicClass();
        }
    }
    
    export class publicClassWithPrivateModuleSetAccessorTypes {
        static set myPublicStaticMethod(param: privateModule.publicClass) { // Error
                                               ~~~~~~~~~~~~~
!!! error TS4035: Parameter type of public static setter 'myPublicStaticMethod' from exported class has or is using private name 'privateModule'.
        }
        set myPublicMethod(param: privateModule.publicClass) { // Error
                                  ~~~~~~~~~~~~~
!!! error TS4037: Parameter type of public setter 'myPublicMethod' from exported class has or is using private name 'privateModule'.
        }
    }
    
    class privateClassWithPrivateModuleGetAccessorTypes {
        static get myPublicStaticMethod(): privateModule.publicClass {
            return null;
        }
        get myPublicMethod(): privateModule.publicClass {
            return null;
        }
        static get myPublicStaticMethod1() {
            return new privateModule.publicClass();
        }
        get myPublicMethod1() {
            return new privateModule.publicClass();
        }
    }
    
    class privateClassWithPrivateModuleSetAccessorTypes {
        static set myPublicStaticMethod(param: privateModule.publicClass) {
        }
        set myPublicMethod(param: privateModule.publicClass) {
        }
    }
    
    export module publicModule {
        class privateClass {
        }
    
        export class publicClass {
        }
        export class publicClassWithWithPrivateGetAccessorTypes {
            static get myPublicStaticMethod(): privateClass { // Error
                                               ~~~~~~~~~~~~
!!! error TS4040: Return type of public static getter 'myPublicStaticMethod' from exported class has or is using private name 'privateClass'.
                return null;
            }
            private static get myPrivateStaticMethod(): privateClass {
                return null;
            }
            get myPublicMethod(): privateClass { // Error
                                  ~~~~~~~~~~~~
!!! error TS4043: Return type of public getter 'myPublicMethod' from exported class has or is using private name 'privateClass'.
                return null;
            }
            private get myPrivateMethod(): privateClass {
                return null;
            }
            static get myPublicStaticMethod1() { // Error
                       ~~~~~~~~~~~~~~~~~~~~~
!!! error TS4040: Return type of public static getter 'myPublicStaticMethod1' from exported class has or is using private name 'privateClass'.
                return new privateClass();
            }
            private static get myPrivateStaticMethod1() {
                return new privateClass();
            }
            get myPublicMethod1() { // Error
                ~~~~~~~~~~~~~~~
!!! error TS4043: Return type of public getter 'myPublicMethod1' from exported class has or is using private name 'privateClass'.
                return new privateClass();
            }
            private get myPrivateMethod1() {
                return new privateClass();
            }
        }
    
        export class publicClassWithWithPublicGetAccessorTypes {
            static get myPublicStaticMethod(): publicClass {
                return null;
            }
            private static get myPrivateStaticMethod(): publicClass {
                return null;
            }
            get myPublicMethod(): publicClass {
                return null;
            }
            private get myPrivateMethod(): publicClass {
                return null;
            }
            static get myPublicStaticMethod1() {
                return new publicClass();
            }
            private static get myPrivateStaticMethod1() {
                return new publicClass();
            }
            get myPublicMethod1() {
                return new publicClass();
            }
            private get myPrivateMethod1() {
                return new publicClass();
            }
        }
    
        class privateClassWithWithPrivateGetAccessorTypes {
            static get myPublicStaticMethod(): privateClass {
                return null;
            }
            private static get myPrivateStaticMethod(): privateClass {
                return null;
            }
            get myPublicMethod(): privateClass {
                return null;
            }
            private get myPrivateMethod(): privateClass {
                return null;
            }
            static get myPublicStaticMethod1() {
                return new privateClass();
            }
            private static get myPrivateStaticMethod1() {
                return new privateClass();
            }
            get myPublicMethod1() {
                return new privateClass();
            }
            private get myPrivateMethod1() {
                return new privateClass();
            }
        }
    
        class privateClassWithWithPublicGetAccessorTypes {
            static get myPublicStaticMethod(): publicClass {
                return null;
            }
            private static get myPrivateStaticMethod(): publicClass {
                return null;
            }
            get myPublicMethod(): publicClass {
                return null;
            }
            private get myPrivateMethod(): publicClass {
                return null;
            }
            static get myPublicStaticMethod1() {
                return new publicClass();
            }
            private static get myPrivateStaticMethod1() {
                return new publicClass();
            }
            get myPublicMethod1() {
                return new publicClass();
            }
            private get myPrivateMethod1() {
                return new publicClass();
            }
        }
    
        export class publicClassWithWithPrivateSetAccessorTypes {
            static set myPublicStaticMethod(param: privateClass) { // Error
                                                   ~~~~~~~~~~~~
!!! error TS4035: Parameter type of public static setter 'myPublicStaticMethod' from exported class has or is using private name 'privateClass'.
            }
            private static set myPrivateStaticMethod(param: privateClass) {
            }
            set myPublicMethod(param: privateClass) { // Error
                                      ~~~~~~~~~~~~
!!! error TS4037: Parameter type of public setter 'myPublicMethod' from exported class has or is using private name 'privateClass'.
            }
            private set myPrivateMethod(param: privateClass) {
            }
        }
    
        export class publicClassWithWithPublicSetAccessorTypes {
            static set myPublicStaticMethod(param: publicClass) {
            }
            private static set myPrivateStaticMethod(param: publicClass) {
            }
            set myPublicMethod(param: publicClass) {
            }
            private set myPrivateMethod(param: publicClass) {
            }
        }
    
        class privateClassWithWithPrivateSetAccessorTypes {
            static set myPublicStaticMethod(param: privateClass) {
            }
            private static set myPrivateStaticMethod(param: privateClass) {
            }
            set myPublicMethod(param: privateClass) {
            }
            private set myPrivateMethod(param: privateClass) {
            }
        }
    
        class privateClassWithWithPublicSetAccessorTypes {
            static set myPublicStaticMethod(param: publicClass) {
            }
            private static set myPrivateStaticMethod(param: publicClass) {
            }
            set myPublicMethod(param: publicClass) {
            }
            private set myPrivateMethod(param: publicClass) {
            }
        }
    
        export class publicClassWithPrivateModuleGetAccessorTypes {
            static get myPublicStaticMethod(): privateModule.publicClass { // Error
                                               ~~~~~~~~~~~~~
!!! error TS4040: Return type of public static getter 'myPublicStaticMethod' from exported class has or is using private name 'privateModule'.
                return null;
            }
            get myPublicMethod(): privateModule.publicClass { // Error
                                  ~~~~~~~~~~~~~
!!! error TS4043: Return type of public getter 'myPublicMethod' from exported class has or is using private name 'privateModule'.
                return null;
            }
            static get myPublicStaticMethod1() { // Error
                       ~~~~~~~~~~~~~~~~~~~~~
!!! error TS4039: Return type of public static getter 'myPublicStaticMethod1' from exported class has or is using name 'privateModule.publicClass' from private module 'privateModule'.
                return new privateModule.publicClass();
            }
            get myPublicMethod1() { // Error
                ~~~~~~~~~~~~~~~
!!! error TS4042: Return type of public getter 'myPublicMethod1' from exported class has or is using name 'privateModule.publicClass' from private module 'privateModule'.
                return new privateModule.publicClass();
            }
        }
    
        export class publicClassWithPrivateModuleSetAccessorTypes {
            static set myPublicStaticMethod(param: privateModule.publicClass) { // Error
                                                   ~~~~~~~~~~~~~
!!! error TS4035: Parameter type of public static setter 'myPublicStaticMethod' from exported class has or is using private name 'privateModule'.
            }
            set myPublicMethod(param: privateModule.publicClass) { // Error
                                      ~~~~~~~~~~~~~
!!! error TS4037: Parameter type of public setter 'myPublicMethod' from exported class has or is using private name 'privateModule'.
            }
        }
    
        class privateClassWithPrivateModuleGetAccessorTypes {
            static get myPublicStaticMethod(): privateModule.publicClass {
                return null;
            }
            get myPublicMethod(): privateModule.publicClass {
                return null;
            }
            static get myPublicStaticMethod1() {
                return new privateModule.publicClass();
            }
            get myPublicMethod1() {
                return new privateModule.publicClass();
            }
        }
    
        class privateClassWithPrivateModuleSetAccessorTypes {
            static set myPublicStaticMethod(param: privateModule.publicClass) {
            }
            set myPublicMethod(param: privateModule.publicClass) {
            }
        }
    }
    
    module privateModule {
        class privateClass {
        }
    
        export class publicClass {
        }
        export class publicClassWithWithPrivateGetAccessorTypes {
            static get myPublicStaticMethod(): privateClass { 
                return null;
            }
            private static get myPrivateStaticMethod(): privateClass {
                return null;
            }
            get myPublicMethod(): privateClass { 
                return null;
            }
            private get myPrivateMethod(): privateClass {
                return null;
            }
            static get myPublicStaticMethod1() { 
                return new privateClass();
            }
            private static get myPrivateStaticMethod1() {
                return new privateClass();
            }
            get myPublicMethod1() { 
                return new privateClass();
            }
            private get myPrivateMethod1() {
                return new privateClass();
            }
        }
    
        export class publicClassWithWithPublicGetAccessorTypes {
            static get myPublicStaticMethod(): publicClass {
                return null;
            }
            private static get myPrivateStaticMethod(): publicClass {
                return null;
            }
            get myPublicMethod(): publicClass {
                return null;
            }
            private get myPrivateMethod(): publicClass {
                return null;
            }
            static get myPublicStaticMethod1() {
                return new publicClass();
            }
            private static get myPrivateStaticMethod1() {
                return new publicClass();
            }
            get myPublicMethod1() {
                return new publicClass();
            }
            private get myPrivateMethod1() {
                return new publicClass();
            }
        }
    
        class privateClassWithWithPrivateGetAccessorTypes {
            static get myPublicStaticMethod(): privateClass {
                return null;
            }
            private static get myPrivateStaticMethod(): privateClass {
                return null;
            }
            get myPublicMethod(): privateClass {
                return null;
            }
            private get myPrivateMethod(): privateClass {
                return null;
            }
            static get myPublicStaticMethod1() {
                return new privateClass();
            }
            private static get myPrivateStaticMethod1() {
                return new privateClass();
            }
            get myPublicMethod1() {
                return new privateClass();
            }
            private get myPrivateMethod1() {
                return new privateClass();
            }
        }
    
        class privateClassWithWithPublicGetAccessorTypes {
            static get myPublicStaticMethod(): publicClass {
                return null;
            }
            private static get myPrivateStaticMethod(): publicClass {
                return null;
            }
            get myPublicMethod(): publicClass {
                return null;
            }
            private get myPrivateMethod(): publicClass {
                return null;
            }
            static get myPublicStaticMethod1() {
                return new publicClass();
            }
            private static get myPrivateStaticMethod1() {
                return new publicClass();
            }
            get myPublicMethod1() {
                return new publicClass();
            }
            private get myPrivateMethod1() {
                return new publicClass();
            }
        }
    
        export class publicClassWithWithPrivateSetAccessorTypes {
            static set myPublicStaticMethod(param: privateClass) { 
            }
            private static set myPrivateStaticMethod(param: privateClass) {
            }
            set myPublicMethod(param: privateClass) { 
            }
            private set myPrivateMethod(param: privateClass) {
            }
        }
    
        export class publicClassWithWithPublicSetAccessorTypes {
            static set myPublicStaticMethod(param: publicClass) {
            }
            private static set myPrivateStaticMethod(param: publicClass) {
            }
            set myPublicMethod(param: publicClass) {
            }
            private set myPrivateMethod(param: publicClass) {
            }
        }
    
        class privateClassWithWithPrivateSetAccessorTypes {
            static set myPublicStaticMethod(param: privateClass) {
            }
            private static set myPrivateStaticMethod(param: privateClass) {
            }
            set myPublicMethod(param: privateClass) {
            }
            private set myPrivateMethod(param: privateClass) {
            }
        }
    
        class privateClassWithWithPublicSetAccessorTypes {
            static set myPublicStaticMethod(param: publicClass) {
            }
            private static set myPrivateStaticMethod(param: publicClass) {
            }
            set myPublicMethod(param: publicClass) {
            }
            private set myPrivateMethod(param: publicClass) {
            }
        }
    
        export class publicClassWithPrivateModuleGetAccessorTypes {
            static get myPublicStaticMethod(): privateModule.publicClass { 
                return null;
            }
            get myPublicMethod(): privateModule.publicClass { 
                return null;
            }
            static get myPublicStaticMethod1() { 
                return new privateModule.publicClass();
            }
            get myPublicMethod1() { 
                return new privateModule.publicClass();
            }
        }
    
        export class publicClassWithPrivateModuleSetAccessorTypes {
            static set myPublicStaticMethod(param: privateModule.publicClass) { 
            }
            set myPublicMethod(param: privateModule.publicClass) { 
            }
        }
    
        class privateClassWithPrivateModuleGetAccessorTypes {
            static get myPublicStaticMethod(): privateModule.publicClass {
                return null;
            }
            get myPublicMethod(): privateModule.publicClass {
                return null;
            }
            static get myPublicStaticMethod1() {
                return new privateModule.publicClass();
            }
            get myPublicMethod1() {
                return new privateModule.publicClass();
            }
        }
    
        class privateClassWithPrivateModuleSetAccessorTypes {
            static set myPublicStaticMethod(param: privateModule.publicClass) {
            }
            set myPublicMethod(param: privateModule.publicClass) {
            }
        }
    }
    
==== tests/cases/compiler/privacyAccessorDeclFile_GlobalFile.ts (12 errors) ====
    class publicClassInGlobal {
    }
    
    class publicClassInGlobalWithPublicGetAccessorTypes {
        static get myPublicStaticMethod(): publicClassInGlobal {
            return null;
        }
        private static get myPrivateStaticMethod(): publicClassInGlobal {
            return null;
        }
        get myPublicMethod(): publicClassInGlobal {
            return null;
        }
        private get myPrivateMethod(): publicClassInGlobal {
            return null;
        }
        static get myPublicStaticMethod1() {
            return new publicClassInGlobal();
        }
        private static get myPrivateStaticMethod1() {
            return new publicClassInGlobal();
        }
        get myPublicMethod1() {
            return new publicClassInGlobal();
        }
        private get myPrivateMethod1() {
            return new publicClassInGlobal();
        }
    }
    
    class publicClassInGlobalWithWithPublicSetAccessorTypes {
        static set myPublicStaticMethod(param: publicClassInGlobal) {
        }
        private static set myPrivateStaticMethod(param: publicClassInGlobal) {
        }
        set myPublicMethod(param: publicClassInGlobal) {
        }
        private set myPrivateMethod(param: publicClassInGlobal) {
        }
    }
    
    module publicModuleInGlobal {
        class privateClass {
        }
    
        export class publicClass {
        }
    
        module privateModule {
            class privateClass {
            }
    
            export class publicClass {
            }
            export class publicClassWithWithPrivateGetAccessorTypes {
                static get myPublicStaticMethod(): privateClass {
                    return null;
                }
                private static get myPrivateStaticMethod(): privateClass {
                    return null;
                }
                get myPublicMethod(): privateClass {
                    return null;
                }
                private get myPrivateMethod(): privateClass {
                    return null;
                }
                static get myPublicStaticMethod1() {
                    return new privateClass();
                }
                private static get myPrivateStaticMethod1() {
                    return new privateClass();
                }
                get myPublicMethod1() {
                    return new privateClass();
                }
                private get myPrivateMethod1() {
                    return new privateClass();
                }
            }
    
            export class publicClassWithWithPublicGetAccessorTypes {
                static get myPublicStaticMethod(): publicClass {
                    return null;
                }
                private static get myPrivateStaticMethod(): publicClass {
                    return null;
                }
                get myPublicMethod(): publicClass {
                    return null;
                }
                private get myPrivateMethod(): publicClass {
                    return null;
                }
                static get myPublicStaticMethod1() {
                    return new publicClass();
                }
                private static get myPrivateStaticMethod1() {
                    return new publicClass();
                }
                get myPublicMethod1() {
                    return new publicClass();
                }
                private get myPrivateMethod1() {
                    return new publicClass();
                }
            }
    
            class privateClassWithWithPrivateGetAccessorTypes {
                static get myPublicStaticMethod(): privateClass {
                    return null;
                }
                private static get myPrivateStaticMethod(): privateClass {
                    return null;
                }
                get myPublicMethod(): privateClass {
                    return null;
                }
                private get myPrivateMethod(): privateClass {
                    return null;
                }
                static get myPublicStaticMethod1() {
                    return new privateClass();
                }
                private static get myPrivateStaticMethod1() {
                    return new privateClass();
                }
                get myPublicMethod1() {
                    return new privateClass();
                }
                private get myPrivateMethod1() {
                    return new privateClass();
                }
            }
    
            class privateClassWithWithPublicGetAccessorTypes {
                static get myPublicStaticMethod(): publicClass {
                    return null;
                }
                private static get myPrivateStaticMethod(): publicClass {
                    return null;
                }
                get myPublicMethod(): publicClass {
                    return null;
                }
                private get myPrivateMethod(): publicClass {
                    return null;
                }
                static get myPublicStaticMethod1() {
                    return new publicClass();
                }
                private static get myPrivateStaticMethod1() {
                    return new publicClass();
                }
                get myPublicMethod1() {
                    return new publicClass();
                }
                private get myPrivateMethod1() {
                    return new publicClass();
                }
            }
    
            export class publicClassWithWithPrivateSetAccessorTypes {
                static set myPublicStaticMethod(param: privateClass) {
                }
                private static set myPrivateStaticMethod(param: privateClass) {
                }
                set myPublicMethod(param: privateClass) {
                }
                private set myPrivateMethod(param: privateClass) {
                }
            }
    
            export class publicClassWithWithPublicSetAccessorTypes {
                static set myPublicStaticMethod(param: publicClass) {
                }
                private static set myPrivateStaticMethod(param: publicClass) {
                }
                set myPublicMethod(param: publicClass) {
                }
                private set myPrivateMethod(param: publicClass) {
                }
            }
    
            class privateClassWithWithPrivateSetAccessorTypes {
                static set myPublicStaticMethod(param: privateClass) {
                }
                private static set myPrivateStaticMethod(param: privateClass) {
                }
                set myPublicMethod(param: privateClass) {
                }
                private set myPrivateMethod(param: privateClass) {
                }
            }
    
            class privateClassWithWithPublicSetAccessorTypes {
                static set myPublicStaticMethod(param: publicClass) {
                }
                private static set myPrivateStaticMethod(param: publicClass) {
                }
                set myPublicMethod(param: publicClass) {
                }
                private set myPrivateMethod(param: publicClass) {
                }
            }
    
            export class publicClassWithPrivateModuleGetAccessorTypes {
                static get myPublicStaticMethod(): privateModule.publicClass {
                    return null;
                }
                get myPublicMethod(): privateModule.publicClass {
                    return null;
                }
                static get myPublicStaticMethod1() {
                    return new privateModule.publicClass();
                }
                get myPublicMethod1() {
                    return new privateModule.publicClass();
                }
            }
    
            export class publicClassWithPrivateModuleSetAccessorTypes {
                static set myPublicStaticMethod(param: privateModule.publicClass) {
                }
                set myPublicMethod(param: privateModule.publicClass) {
                }
            }
    
            class privateClassWithPrivateModuleGetAccessorTypes {
                static get myPublicStaticMethod(): privateModule.publicClass {
                    return null;
                }
                get myPublicMethod(): privateModule.publicClass {
                    return null;
                }
                static get myPublicStaticMethod1() {
                    return new privateModule.publicClass();
                }
                get myPublicMethod1() {
                    return new privateModule.publicClass();
                }
            }
    
            class privateClassWithPrivateModuleSetAccessorTypes {
                static set myPublicStaticMethod(param: privateModule.publicClass) {
                }
                set myPublicMethod(param: privateModule.publicClass) {
                }
            }
        }
    
        export class publicClassWithWithPrivateGetAccessorTypes {
            static get myPublicStaticMethod(): privateClass { // Error
                                               ~~~~~~~~~~~~
!!! error TS4040: Return type of public static getter 'myPublicStaticMethod' from exported class has or is using private name 'privateClass'.
                return null;
            }
            private static get myPrivateStaticMethod(): privateClass {
                return null;
            }
            get myPublicMethod(): privateClass { // Error
                                  ~~~~~~~~~~~~
!!! error TS4043: Return type of public getter 'myPublicMethod' from exported class has or is using private name 'privateClass'.
                return null;
            }
            private get myPrivateMethod(): privateClass {
                return null;
            }
            static get myPublicStaticMethod1() { // Error
                       ~~~~~~~~~~~~~~~~~~~~~
!!! error TS4040: Return type of public static getter 'myPublicStaticMethod1' from exported class has or is using private name 'privateClass'.
                return new privateClass();
            }
            private static get myPrivateStaticMethod1() {
                return new privateClass();
            }
            get myPublicMethod1() { // Error
                ~~~~~~~~~~~~~~~
!!! error TS4043: Return type of public getter 'myPublicMethod1' from exported class has or is using private name 'privateClass'.
                return new privateClass();
            }
            private get myPrivateMethod1() {
                return new privateClass();
            }
        }
    
        export class publicClassWithWithPublicGetAccessorTypes {
            static get myPublicStaticMethod(): publicClass {
                return null;
            }
            private static get myPrivateStaticMethod(): publicClass {
                return null;
            }
            get myPublicMethod(): publicClass {
                return null;
            }
            private get myPrivateMethod(): publicClass {
                return null;
            }
            static get myPublicStaticMethod1() {
                return new publicClass();
            }
            private static get myPrivateStaticMethod1() {
                return new publicClass();
            }
            get myPublicMethod1() {
                return new publicClass();
            }
            private get myPrivateMethod1() {
                return new publicClass();
            }
        }
    
        class privateClassWithWithPrivateGetAccessorTypes {
            static get myPublicStaticMethod(): privateClass {
                return null;
            }
            private static get myPrivateStaticMethod(): privateClass {
                return null;
            }
            get myPublicMethod(): privateClass {
                return null;
            }
            private get myPrivateMethod(): privateClass {
                return null;
            }
            static get myPublicStaticMethod1() {
                return new privateClass();
            }
            private static get myPrivateStaticMethod1() {
                return new privateClass();
            }
            get myPublicMethod1() {
                return new privateClass();
            }
            private get myPrivateMethod1() {
                return new privateClass();
            }
        }
    
        class privateClassWithWithPublicGetAccessorTypes {
            static get myPublicStaticMethod(): publicClass {
                return null;
            }
            private static get myPrivateStaticMethod(): publicClass {
                return null;
            }
            get myPublicMethod(): publicClass {
                return null;
            }
            private get myPrivateMethod(): publicClass {
                return null;
            }
            static get myPublicStaticMethod1() {
                return new publicClass();
            }
            private static get myPrivateStaticMethod1() {
                return new publicClass();
            }
            get myPublicMethod1() {
                return new publicClass();
            }
            private get myPrivateMethod1() {
                return new publicClass();
            }
        }
    
        export class publicClassWithWithPrivateSetAccessorTypes {
            static set myPublicStaticMethod(param: privateClass) { // Error
                                                   ~~~~~~~~~~~~
!!! error TS4035: Parameter type of public static setter 'myPublicStaticMethod' from exported class has or is using private name 'privateClass'.
            }
            private static set myPrivateStaticMethod(param: privateClass) {
            }
            set myPublicMethod(param: privateClass) { // Error
                                      ~~~~~~~~~~~~
!!! error TS4037: Parameter type of public setter 'myPublicMethod' from exported class has or is using private name 'privateClass'.
            }
            private set myPrivateMethod(param: privateClass) {
            }
        }
    
        export class publicClassWithWithPublicSetAccessorTypes {
            static set myPublicStaticMethod(param: publicClass) {
            }
            private static set myPrivateStaticMethod(param: publicClass) {
            }
            set myPublicMethod(param: publicClass) {
            }
            private set myPrivateMethod(param: publicClass) {
            }
        }
    
        class privateClassWithWithPrivateSetAccessorTypes {
            static set myPublicStaticMethod(param: privateClass) {
            }
            private static set myPrivateStaticMethod(param: privateClass) {
            }
            set myPublicMethod(param: privateClass) {
            }
            private set myPrivateMethod(param: privateClass) {
            }
        }
    
        class privateClassWithWithPublicSetAccessorTypes {
            static set myPublicStaticMethod(param: publicClass) {
            }
            private static set myPrivateStaticMethod(param: publicClass) {
            }
            set myPublicMethod(param: publicClass) {
            }
            private set myPrivateMethod(param: publicClass) {
            }
        }
    
        export class publicClassWithPrivateModuleGetAccessorTypes {
            static get myPublicStaticMethod(): privateModule.publicClass { // Error
                                               ~~~~~~~~~~~~~
!!! error TS4040: Return type of public static getter 'myPublicStaticMethod' from exported class has or is using private name 'privateModule'.
                return null;
            }
            get myPublicMethod(): privateModule.publicClass { // Error
                                  ~~~~~~~~~~~~~
!!! error TS4043: Return type of public getter 'myPublicMethod' from exported class has or is using private name 'privateModule'.
                return null;
            }
            static get myPublicStaticMethod1() { // Error
                       ~~~~~~~~~~~~~~~~~~~~~
!!! error TS4039: Return type of public static getter 'myPublicStaticMethod1' from exported class has or is using name 'privateModule.publicClass' from private module 'privateModule'.
                return new privateModule.publicClass();
            }
            get myPublicMethod1() { // Error
                ~~~~~~~~~~~~~~~
!!! error TS4042: Return type of public getter 'myPublicMethod1' from exported class has or is using name 'privateModule.publicClass' from private module 'privateModule'.
                return new privateModule.publicClass();
            }
        }
    
        export class publicClassWithPrivateModuleSetAccessorTypes {
            static set myPublicStaticMethod(param: privateModule.publicClass) { // Error
                                                   ~~~~~~~~~~~~~
!!! error TS4035: Parameter type of public static setter 'myPublicStaticMethod' from exported class has or is using private name 'privateModule'.
            }
            set myPublicMethod(param: privateModule.publicClass) { // Error
                                      ~~~~~~~~~~~~~
!!! error TS4037: Parameter type of public setter 'myPublicMethod' from exported class has or is using private name 'privateModule'.
            }
        }
    
        class privateClassWithPrivateModuleGetAccessorTypes {
            static get myPublicStaticMethod(): privateModule.publicClass {
                return null;
            }
            get myPublicMethod(): privateModule.publicClass {
                return null;
            }
            static get myPublicStaticMethod1() {
                return new privateModule.publicClass();
            }
            get myPublicMethod1() {
                return new privateModule.publicClass();
            }
        }
    
        class privateClassWithPrivateModuleSetAccessorTypes {
            static set myPublicStaticMethod(param: privateModule.publicClass) {
            }
            set myPublicMethod(param: privateModule.publicClass) {
            }
        }
    }<|MERGE_RESOLUTION|>--- conflicted
+++ resolved
@@ -1,1206 +1,1167 @@
-<<<<<<< HEAD
-tests/cases/compiler/privacyAccessorDeclFile_externalModule.ts(8,40): error TS4040: Return type of public static property getter from exported class has or is using private name 'privateClass'.
-tests/cases/compiler/privacyAccessorDeclFile_externalModule.ts(14,27): error TS4043: Return type of public property getter from exported class has or is using private name 'privateClass'.
-tests/cases/compiler/privacyAccessorDeclFile_externalModule.ts(20,16): error TS4040: Return type of public static property getter from exported class has or is using private name 'privateClass'.
-tests/cases/compiler/privacyAccessorDeclFile_externalModule.ts(26,9): error TS4043: Return type of public property getter from exported class has or is using private name 'privateClass'.
-tests/cases/compiler/privacyAccessorDeclFile_externalModule.ts(116,44): error TS4037: Parameter 'myPublicStaticMethod' of public property setter from exported class has or is using private name 'privateClass'.
-tests/cases/compiler/privacyAccessorDeclFile_externalModule.ts(120,31): error TS4037: Parameter 'myPublicMethod' of public property setter from exported class has or is using private name 'privateClass'.
-tests/cases/compiler/privacyAccessorDeclFile_externalModule.ts(160,40): error TS4040: Return type of public static property getter from exported class has or is using private name 'privateModule'.
-tests/cases/compiler/privacyAccessorDeclFile_externalModule.ts(163,27): error TS4043: Return type of public property getter from exported class has or is using private name 'privateModule'.
-tests/cases/compiler/privacyAccessorDeclFile_externalModule.ts(166,16): error TS4039: Return type of public static property getter from exported class has or is using name 'privateModule.publicClass' from private module 'privateModule'.
-tests/cases/compiler/privacyAccessorDeclFile_externalModule.ts(169,9): error TS4042: Return type of public property getter from exported class has or is using name 'privateModule.publicClass' from private module 'privateModule'.
-tests/cases/compiler/privacyAccessorDeclFile_externalModule.ts(175,44): error TS4037: Parameter 'myPublicStaticMethod' of public property setter from exported class has or is using private name 'privateModule'.
-tests/cases/compiler/privacyAccessorDeclFile_externalModule.ts(177,31): error TS4037: Parameter 'myPublicMethod' of public property setter from exported class has or is using private name 'privateModule'.
-tests/cases/compiler/privacyAccessorDeclFile_externalModule.ts(210,44): error TS4040: Return type of public static property getter from exported class has or is using private name 'privateClass'.
-tests/cases/compiler/privacyAccessorDeclFile_externalModule.ts(216,31): error TS4043: Return type of public property getter from exported class has or is using private name 'privateClass'.
-tests/cases/compiler/privacyAccessorDeclFile_externalModule.ts(222,20): error TS4040: Return type of public static property getter from exported class has or is using private name 'privateClass'.
-tests/cases/compiler/privacyAccessorDeclFile_externalModule.ts(228,13): error TS4043: Return type of public property getter from exported class has or is using private name 'privateClass'.
-tests/cases/compiler/privacyAccessorDeclFile_externalModule.ts(318,48): error TS4037: Parameter 'myPublicStaticMethod' of public property setter from exported class has or is using private name 'privateClass'.
-tests/cases/compiler/privacyAccessorDeclFile_externalModule.ts(322,35): error TS4037: Parameter 'myPublicMethod' of public property setter from exported class has or is using private name 'privateClass'.
-tests/cases/compiler/privacyAccessorDeclFile_externalModule.ts(362,44): error TS4040: Return type of public static property getter from exported class has or is using private name 'privateModule'.
-tests/cases/compiler/privacyAccessorDeclFile_externalModule.ts(365,31): error TS4043: Return type of public property getter from exported class has or is using private name 'privateModule'.
-tests/cases/compiler/privacyAccessorDeclFile_externalModule.ts(368,20): error TS4039: Return type of public static property getter from exported class has or is using name 'privateModule.publicClass' from private module 'privateModule'.
-tests/cases/compiler/privacyAccessorDeclFile_externalModule.ts(371,13): error TS4042: Return type of public property getter from exported class has or is using name 'privateModule.publicClass' from private module 'privateModule'.
-tests/cases/compiler/privacyAccessorDeclFile_externalModule.ts(377,48): error TS4037: Parameter 'myPublicStaticMethod' of public property setter from exported class has or is using private name 'privateModule'.
-tests/cases/compiler/privacyAccessorDeclFile_externalModule.ts(379,35): error TS4037: Parameter 'myPublicMethod' of public property setter from exported class has or is using private name 'privateModule'.
-tests/cases/compiler/privacyAccessorDeclFile_GlobalFile.ts(253,44): error TS4040: Return type of public static property getter from exported class has or is using private name 'privateClass'.
-tests/cases/compiler/privacyAccessorDeclFile_GlobalFile.ts(259,31): error TS4043: Return type of public property getter from exported class has or is using private name 'privateClass'.
-tests/cases/compiler/privacyAccessorDeclFile_GlobalFile.ts(265,20): error TS4040: Return type of public static property getter from exported class has or is using private name 'privateClass'.
-tests/cases/compiler/privacyAccessorDeclFile_GlobalFile.ts(271,13): error TS4043: Return type of public property getter from exported class has or is using private name 'privateClass'.
-tests/cases/compiler/privacyAccessorDeclFile_GlobalFile.ts(361,48): error TS4037: Parameter 'myPublicStaticMethod' of public property setter from exported class has or is using private name 'privateClass'.
-tests/cases/compiler/privacyAccessorDeclFile_GlobalFile.ts(365,35): error TS4037: Parameter 'myPublicMethod' of public property setter from exported class has or is using private name 'privateClass'.
-tests/cases/compiler/privacyAccessorDeclFile_GlobalFile.ts(405,44): error TS4040: Return type of public static property getter from exported class has or is using private name 'privateModule'.
-tests/cases/compiler/privacyAccessorDeclFile_GlobalFile.ts(408,31): error TS4043: Return type of public property getter from exported class has or is using private name 'privateModule'.
-tests/cases/compiler/privacyAccessorDeclFile_GlobalFile.ts(411,20): error TS4039: Return type of public static property getter from exported class has or is using name 'privateModule.publicClass' from private module 'privateModule'.
-tests/cases/compiler/privacyAccessorDeclFile_GlobalFile.ts(414,13): error TS4042: Return type of public property getter from exported class has or is using name 'privateModule.publicClass' from private module 'privateModule'.
-tests/cases/compiler/privacyAccessorDeclFile_GlobalFile.ts(420,48): error TS4037: Parameter 'myPublicStaticMethod' of public property setter from exported class has or is using private name 'privateModule'.
-tests/cases/compiler/privacyAccessorDeclFile_GlobalFile.ts(422,35): error TS4037: Parameter 'myPublicMethod' of public property setter from exported class has or is using private name 'privateModule'.
-=======
-tests/cases/compiler/privacyAccessorDeclFile_GlobalFile.ts(253,44): error TS4040: Return type of public static getter 'myPublicStaticMethod' from exported class has or is using private name 'privateClass'.
-tests/cases/compiler/privacyAccessorDeclFile_GlobalFile.ts(259,31): error TS4043: Return type of public getter 'myPublicMethod' from exported class has or is using private name 'privateClass'.
-tests/cases/compiler/privacyAccessorDeclFile_GlobalFile.ts(265,20): error TS4040: Return type of public static getter 'myPublicStaticMethod1' from exported class has or is using private name 'privateClass'.
-tests/cases/compiler/privacyAccessorDeclFile_GlobalFile.ts(271,13): error TS4043: Return type of public getter 'myPublicMethod1' from exported class has or is using private name 'privateClass'.
-tests/cases/compiler/privacyAccessorDeclFile_GlobalFile.ts(361,48): error TS4035: Parameter type of public static setter 'myPublicStaticMethod' from exported class has or is using private name 'privateClass'.
-tests/cases/compiler/privacyAccessorDeclFile_GlobalFile.ts(365,35): error TS4037: Parameter type of public setter 'myPublicMethod' from exported class has or is using private name 'privateClass'.
-tests/cases/compiler/privacyAccessorDeclFile_GlobalFile.ts(405,44): error TS4040: Return type of public static getter 'myPublicStaticMethod' from exported class has or is using private name 'privateModule'.
-tests/cases/compiler/privacyAccessorDeclFile_GlobalFile.ts(408,31): error TS4043: Return type of public getter 'myPublicMethod' from exported class has or is using private name 'privateModule'.
-tests/cases/compiler/privacyAccessorDeclFile_GlobalFile.ts(411,20): error TS4039: Return type of public static getter 'myPublicStaticMethod1' from exported class has or is using name 'privateModule.publicClass' from private module 'privateModule'.
-tests/cases/compiler/privacyAccessorDeclFile_GlobalFile.ts(414,13): error TS4042: Return type of public getter 'myPublicMethod1' from exported class has or is using name 'privateModule.publicClass' from private module 'privateModule'.
-tests/cases/compiler/privacyAccessorDeclFile_GlobalFile.ts(420,48): error TS4035: Parameter type of public static setter 'myPublicStaticMethod' from exported class has or is using private name 'privateModule'.
-tests/cases/compiler/privacyAccessorDeclFile_GlobalFile.ts(422,35): error TS4037: Parameter type of public setter 'myPublicMethod' from exported class has or is using private name 'privateModule'.
-tests/cases/compiler/privacyAccessorDeclFile_externalModule.ts(8,40): error TS4040: Return type of public static getter 'myPublicStaticMethod' from exported class has or is using private name 'privateClass'.
-tests/cases/compiler/privacyAccessorDeclFile_externalModule.ts(14,27): error TS4043: Return type of public getter 'myPublicMethod' from exported class has or is using private name 'privateClass'.
-tests/cases/compiler/privacyAccessorDeclFile_externalModule.ts(20,16): error TS4040: Return type of public static getter 'myPublicStaticMethod1' from exported class has or is using private name 'privateClass'.
-tests/cases/compiler/privacyAccessorDeclFile_externalModule.ts(26,9): error TS4043: Return type of public getter 'myPublicMethod1' from exported class has or is using private name 'privateClass'.
-tests/cases/compiler/privacyAccessorDeclFile_externalModule.ts(116,44): error TS4035: Parameter type of public static setter 'myPublicStaticMethod' from exported class has or is using private name 'privateClass'.
-tests/cases/compiler/privacyAccessorDeclFile_externalModule.ts(120,31): error TS4037: Parameter type of public setter 'myPublicMethod' from exported class has or is using private name 'privateClass'.
-tests/cases/compiler/privacyAccessorDeclFile_externalModule.ts(160,40): error TS4040: Return type of public static getter 'myPublicStaticMethod' from exported class has or is using private name 'privateModule'.
-tests/cases/compiler/privacyAccessorDeclFile_externalModule.ts(163,27): error TS4043: Return type of public getter 'myPublicMethod' from exported class has or is using private name 'privateModule'.
-tests/cases/compiler/privacyAccessorDeclFile_externalModule.ts(166,16): error TS4039: Return type of public static getter 'myPublicStaticMethod1' from exported class has or is using name 'privateModule.publicClass' from private module 'privateModule'.
-tests/cases/compiler/privacyAccessorDeclFile_externalModule.ts(169,9): error TS4042: Return type of public getter 'myPublicMethod1' from exported class has or is using name 'privateModule.publicClass' from private module 'privateModule'.
-tests/cases/compiler/privacyAccessorDeclFile_externalModule.ts(175,44): error TS4035: Parameter type of public static setter 'myPublicStaticMethod' from exported class has or is using private name 'privateModule'.
-tests/cases/compiler/privacyAccessorDeclFile_externalModule.ts(177,31): error TS4037: Parameter type of public setter 'myPublicMethod' from exported class has or is using private name 'privateModule'.
-tests/cases/compiler/privacyAccessorDeclFile_externalModule.ts(210,44): error TS4040: Return type of public static getter 'myPublicStaticMethod' from exported class has or is using private name 'privateClass'.
-tests/cases/compiler/privacyAccessorDeclFile_externalModule.ts(216,31): error TS4043: Return type of public getter 'myPublicMethod' from exported class has or is using private name 'privateClass'.
-tests/cases/compiler/privacyAccessorDeclFile_externalModule.ts(222,20): error TS4040: Return type of public static getter 'myPublicStaticMethod1' from exported class has or is using private name 'privateClass'.
-tests/cases/compiler/privacyAccessorDeclFile_externalModule.ts(228,13): error TS4043: Return type of public getter 'myPublicMethod1' from exported class has or is using private name 'privateClass'.
-tests/cases/compiler/privacyAccessorDeclFile_externalModule.ts(318,48): error TS4035: Parameter type of public static setter 'myPublicStaticMethod' from exported class has or is using private name 'privateClass'.
-tests/cases/compiler/privacyAccessorDeclFile_externalModule.ts(322,35): error TS4037: Parameter type of public setter 'myPublicMethod' from exported class has or is using private name 'privateClass'.
-tests/cases/compiler/privacyAccessorDeclFile_externalModule.ts(362,44): error TS4040: Return type of public static getter 'myPublicStaticMethod' from exported class has or is using private name 'privateModule'.
-tests/cases/compiler/privacyAccessorDeclFile_externalModule.ts(365,31): error TS4043: Return type of public getter 'myPublicMethod' from exported class has or is using private name 'privateModule'.
-tests/cases/compiler/privacyAccessorDeclFile_externalModule.ts(368,20): error TS4039: Return type of public static getter 'myPublicStaticMethod1' from exported class has or is using name 'privateModule.publicClass' from private module 'privateModule'.
-tests/cases/compiler/privacyAccessorDeclFile_externalModule.ts(371,13): error TS4042: Return type of public getter 'myPublicMethod1' from exported class has or is using name 'privateModule.publicClass' from private module 'privateModule'.
-tests/cases/compiler/privacyAccessorDeclFile_externalModule.ts(377,48): error TS4035: Parameter type of public static setter 'myPublicStaticMethod' from exported class has or is using private name 'privateModule'.
-tests/cases/compiler/privacyAccessorDeclFile_externalModule.ts(379,35): error TS4037: Parameter type of public setter 'myPublicMethod' from exported class has or is using private name 'privateModule'.
->>>>>>> b8fbf884
-
-
-==== tests/cases/compiler/privacyAccessorDeclFile_externalModule.ts (24 errors) ====
-    class privateClass {
-    }
-    
-    export class publicClass {
-    }
-    
-    export class publicClassWithWithPrivateGetAccessorTypes {
-        static get myPublicStaticMethod(): privateClass { // Error
-                                           ~~~~~~~~~~~~
-!!! error TS4040: Return type of public static getter 'myPublicStaticMethod' from exported class has or is using private name 'privateClass'.
-            return null;
-        }
-        private static get myPrivateStaticMethod(): privateClass {
-            return null;
-        }
-        get myPublicMethod(): privateClass { // Error
-                              ~~~~~~~~~~~~
-!!! error TS4043: Return type of public getter 'myPublicMethod' from exported class has or is using private name 'privateClass'.
-            return null;
-        }
-        private get myPrivateMethod(): privateClass {
-            return null;
-        }
-        static get myPublicStaticMethod1() { // Error
-                   ~~~~~~~~~~~~~~~~~~~~~
-!!! error TS4040: Return type of public static getter 'myPublicStaticMethod1' from exported class has or is using private name 'privateClass'.
-            return new privateClass();
-        }
-        private static get myPrivateStaticMethod1() {
-            return new privateClass();
-        }
-        get myPublicMethod1() { // Error
-            ~~~~~~~~~~~~~~~
-!!! error TS4043: Return type of public getter 'myPublicMethod1' from exported class has or is using private name 'privateClass'.
-            return new privateClass();
-        }
-        private get myPrivateMethod1() {
-            return new privateClass();
-        }
-    }
-    
-    export class publicClassWithWithPublicGetAccessorTypes {
-        static get myPublicStaticMethod(): publicClass {
-            return null;
-        }
-        private static get myPrivateStaticMethod(): publicClass {
-            return null;
-        }
-        get myPublicMethod(): publicClass {
-            return null;
-        }
-        private get myPrivateMethod(): publicClass {
-            return null;
-        }
-        static get myPublicStaticMethod1() {
-            return new publicClass();
-        }
-        private static get myPrivateStaticMethod1() {
-            return new publicClass();
-        }
-        get myPublicMethod1() {
-            return new publicClass();
-        }
-        private get myPrivateMethod1() {
-            return new publicClass();
-        }
-    }
-    
-    class privateClassWithWithPrivateGetAccessorTypes {
-        static get myPublicStaticMethod(): privateClass {
-            return null;
-        }
-        private static get myPrivateStaticMethod(): privateClass {
-            return null;
-        }
-        get myPublicMethod(): privateClass {
-            return null;
-        }
-        private get myPrivateMethod(): privateClass {
-            return null;
-        }
-        static get myPublicStaticMethod1() {
-            return new privateClass();
-        }
-        private static get myPrivateStaticMethod1() {
-            return new privateClass();
-        }
-        get myPublicMethod1() {
-            return new privateClass();
-        }
-        private get myPrivateMethod1() {
-            return new privateClass();
-        }
-    }
-    
-    class privateClassWithWithPublicGetAccessorTypes {
-        static get myPublicStaticMethod(): publicClass {
-            return null;
-        }
-        private static get myPrivateStaticMethod(): publicClass {
-            return null;
-        }
-        get myPublicMethod(): publicClass {
-            return null;
-        }
-        private get myPrivateMethod(): publicClass {
-            return null;
-        }
-        static get myPublicStaticMethod1() {
-            return new publicClass();
-        }
-        private static get myPrivateStaticMethod1() {
-            return new publicClass();
-        }
-        get myPublicMethod1() {
-            return new publicClass();
-        }
-        private get myPrivateMethod1() {
-            return new publicClass();
-        }
-    }
-    
-    export class publicClassWithWithPrivateSetAccessorTypes {
-        static set myPublicStaticMethod(param: privateClass) { // Error
-                                               ~~~~~~~~~~~~
-!!! error TS4035: Parameter type of public static setter 'myPublicStaticMethod' from exported class has or is using private name 'privateClass'.
-        }
-        private static set myPrivateStaticMethod(param: privateClass) {
-        }
-        set myPublicMethod(param: privateClass) { // Error
-                                  ~~~~~~~~~~~~
-!!! error TS4037: Parameter type of public setter 'myPublicMethod' from exported class has or is using private name 'privateClass'.
-        }
-        private set myPrivateMethod(param: privateClass) {
-        }
-    }
-    
-    export class publicClassWithWithPublicSetAccessorTypes {
-        static set myPublicStaticMethod(param: publicClass) {
-        }
-        private static set myPrivateStaticMethod(param: publicClass) {
-        }
-        set myPublicMethod(param: publicClass) {
-        }
-        private set myPrivateMethod(param: publicClass) {
-        }
-    }
-    
-    class privateClassWithWithPrivateSetAccessorTypes {
-        static set myPublicStaticMethod(param: privateClass) {
-        }
-        private static set myPrivateStaticMethod(param: privateClass) {
-        }
-        set myPublicMethod(param: privateClass) { 
-        }
-        private set myPrivateMethod(param: privateClass) {
-        }
-    }
-    
-    class privateClassWithWithPublicSetAccessorTypes {
-        static set myPublicStaticMethod(param: publicClass) {
-        }
-        private static set myPrivateStaticMethod(param: publicClass) {
-        }
-        set myPublicMethod(param: publicClass) {
-        }
-        private set myPrivateMethod(param: publicClass) {
-        }
-    }
-    
-    export class publicClassWithPrivateModuleGetAccessorTypes {
-        static get myPublicStaticMethod(): privateModule.publicClass { // Error
-                                           ~~~~~~~~~~~~~
-!!! error TS4040: Return type of public static getter 'myPublicStaticMethod' from exported class has or is using private name 'privateModule'.
-            return null;
-        }
-        get myPublicMethod(): privateModule.publicClass { // Error
-                              ~~~~~~~~~~~~~
-!!! error TS4043: Return type of public getter 'myPublicMethod' from exported class has or is using private name 'privateModule'.
-            return null;
-        }
-        static get myPublicStaticMethod1() { // Error
-                   ~~~~~~~~~~~~~~~~~~~~~
-!!! error TS4039: Return type of public static getter 'myPublicStaticMethod1' from exported class has or is using name 'privateModule.publicClass' from private module 'privateModule'.
-            return new privateModule.publicClass();
-        }
-        get myPublicMethod1() { // Error
-            ~~~~~~~~~~~~~~~
-!!! error TS4042: Return type of public getter 'myPublicMethod1' from exported class has or is using name 'privateModule.publicClass' from private module 'privateModule'.
-            return new privateModule.publicClass();
-        }
-    }
-    
-    export class publicClassWithPrivateModuleSetAccessorTypes {
-        static set myPublicStaticMethod(param: privateModule.publicClass) { // Error
-                                               ~~~~~~~~~~~~~
-!!! error TS4035: Parameter type of public static setter 'myPublicStaticMethod' from exported class has or is using private name 'privateModule'.
-        }
-        set myPublicMethod(param: privateModule.publicClass) { // Error
-                                  ~~~~~~~~~~~~~
-!!! error TS4037: Parameter type of public setter 'myPublicMethod' from exported class has or is using private name 'privateModule'.
-        }
-    }
-    
-    class privateClassWithPrivateModuleGetAccessorTypes {
-        static get myPublicStaticMethod(): privateModule.publicClass {
-            return null;
-        }
-        get myPublicMethod(): privateModule.publicClass {
-            return null;
-        }
-        static get myPublicStaticMethod1() {
-            return new privateModule.publicClass();
-        }
-        get myPublicMethod1() {
-            return new privateModule.publicClass();
-        }
-    }
-    
-    class privateClassWithPrivateModuleSetAccessorTypes {
-        static set myPublicStaticMethod(param: privateModule.publicClass) {
-        }
-        set myPublicMethod(param: privateModule.publicClass) {
-        }
-    }
-    
-    export module publicModule {
-        class privateClass {
-        }
-    
-        export class publicClass {
-        }
-        export class publicClassWithWithPrivateGetAccessorTypes {
-            static get myPublicStaticMethod(): privateClass { // Error
-                                               ~~~~~~~~~~~~
-!!! error TS4040: Return type of public static getter 'myPublicStaticMethod' from exported class has or is using private name 'privateClass'.
-                return null;
-            }
-            private static get myPrivateStaticMethod(): privateClass {
-                return null;
-            }
-            get myPublicMethod(): privateClass { // Error
-                                  ~~~~~~~~~~~~
-!!! error TS4043: Return type of public getter 'myPublicMethod' from exported class has or is using private name 'privateClass'.
-                return null;
-            }
-            private get myPrivateMethod(): privateClass {
-                return null;
-            }
-            static get myPublicStaticMethod1() { // Error
-                       ~~~~~~~~~~~~~~~~~~~~~
-!!! error TS4040: Return type of public static getter 'myPublicStaticMethod1' from exported class has or is using private name 'privateClass'.
-                return new privateClass();
-            }
-            private static get myPrivateStaticMethod1() {
-                return new privateClass();
-            }
-            get myPublicMethod1() { // Error
-                ~~~~~~~~~~~~~~~
-!!! error TS4043: Return type of public getter 'myPublicMethod1' from exported class has or is using private name 'privateClass'.
-                return new privateClass();
-            }
-            private get myPrivateMethod1() {
-                return new privateClass();
-            }
-        }
-    
-        export class publicClassWithWithPublicGetAccessorTypes {
-            static get myPublicStaticMethod(): publicClass {
-                return null;
-            }
-            private static get myPrivateStaticMethod(): publicClass {
-                return null;
-            }
-            get myPublicMethod(): publicClass {
-                return null;
-            }
-            private get myPrivateMethod(): publicClass {
-                return null;
-            }
-            static get myPublicStaticMethod1() {
-                return new publicClass();
-            }
-            private static get myPrivateStaticMethod1() {
-                return new publicClass();
-            }
-            get myPublicMethod1() {
-                return new publicClass();
-            }
-            private get myPrivateMethod1() {
-                return new publicClass();
-            }
-        }
-    
-        class privateClassWithWithPrivateGetAccessorTypes {
-            static get myPublicStaticMethod(): privateClass {
-                return null;
-            }
-            private static get myPrivateStaticMethod(): privateClass {
-                return null;
-            }
-            get myPublicMethod(): privateClass {
-                return null;
-            }
-            private get myPrivateMethod(): privateClass {
-                return null;
-            }
-            static get myPublicStaticMethod1() {
-                return new privateClass();
-            }
-            private static get myPrivateStaticMethod1() {
-                return new privateClass();
-            }
-            get myPublicMethod1() {
-                return new privateClass();
-            }
-            private get myPrivateMethod1() {
-                return new privateClass();
-            }
-        }
-    
-        class privateClassWithWithPublicGetAccessorTypes {
-            static get myPublicStaticMethod(): publicClass {
-                return null;
-            }
-            private static get myPrivateStaticMethod(): publicClass {
-                return null;
-            }
-            get myPublicMethod(): publicClass {
-                return null;
-            }
-            private get myPrivateMethod(): publicClass {
-                return null;
-            }
-            static get myPublicStaticMethod1() {
-                return new publicClass();
-            }
-            private static get myPrivateStaticMethod1() {
-                return new publicClass();
-            }
-            get myPublicMethod1() {
-                return new publicClass();
-            }
-            private get myPrivateMethod1() {
-                return new publicClass();
-            }
-        }
-    
-        export class publicClassWithWithPrivateSetAccessorTypes {
-            static set myPublicStaticMethod(param: privateClass) { // Error
-                                                   ~~~~~~~~~~~~
-!!! error TS4035: Parameter type of public static setter 'myPublicStaticMethod' from exported class has or is using private name 'privateClass'.
-            }
-            private static set myPrivateStaticMethod(param: privateClass) {
-            }
-            set myPublicMethod(param: privateClass) { // Error
-                                      ~~~~~~~~~~~~
-!!! error TS4037: Parameter type of public setter 'myPublicMethod' from exported class has or is using private name 'privateClass'.
-            }
-            private set myPrivateMethod(param: privateClass) {
-            }
-        }
-    
-        export class publicClassWithWithPublicSetAccessorTypes {
-            static set myPublicStaticMethod(param: publicClass) {
-            }
-            private static set myPrivateStaticMethod(param: publicClass) {
-            }
-            set myPublicMethod(param: publicClass) {
-            }
-            private set myPrivateMethod(param: publicClass) {
-            }
-        }
-    
-        class privateClassWithWithPrivateSetAccessorTypes {
-            static set myPublicStaticMethod(param: privateClass) {
-            }
-            private static set myPrivateStaticMethod(param: privateClass) {
-            }
-            set myPublicMethod(param: privateClass) {
-            }
-            private set myPrivateMethod(param: privateClass) {
-            }
-        }
-    
-        class privateClassWithWithPublicSetAccessorTypes {
-            static set myPublicStaticMethod(param: publicClass) {
-            }
-            private static set myPrivateStaticMethod(param: publicClass) {
-            }
-            set myPublicMethod(param: publicClass) {
-            }
-            private set myPrivateMethod(param: publicClass) {
-            }
-        }
-    
-        export class publicClassWithPrivateModuleGetAccessorTypes {
-            static get myPublicStaticMethod(): privateModule.publicClass { // Error
-                                               ~~~~~~~~~~~~~
-!!! error TS4040: Return type of public static getter 'myPublicStaticMethod' from exported class has or is using private name 'privateModule'.
-                return null;
-            }
-            get myPublicMethod(): privateModule.publicClass { // Error
-                                  ~~~~~~~~~~~~~
-!!! error TS4043: Return type of public getter 'myPublicMethod' from exported class has or is using private name 'privateModule'.
-                return null;
-            }
-            static get myPublicStaticMethod1() { // Error
-                       ~~~~~~~~~~~~~~~~~~~~~
-!!! error TS4039: Return type of public static getter 'myPublicStaticMethod1' from exported class has or is using name 'privateModule.publicClass' from private module 'privateModule'.
-                return new privateModule.publicClass();
-            }
-            get myPublicMethod1() { // Error
-                ~~~~~~~~~~~~~~~
-!!! error TS4042: Return type of public getter 'myPublicMethod1' from exported class has or is using name 'privateModule.publicClass' from private module 'privateModule'.
-                return new privateModule.publicClass();
-            }
-        }
-    
-        export class publicClassWithPrivateModuleSetAccessorTypes {
-            static set myPublicStaticMethod(param: privateModule.publicClass) { // Error
-                                                   ~~~~~~~~~~~~~
-!!! error TS4035: Parameter type of public static setter 'myPublicStaticMethod' from exported class has or is using private name 'privateModule'.
-            }
-            set myPublicMethod(param: privateModule.publicClass) { // Error
-                                      ~~~~~~~~~~~~~
-!!! error TS4037: Parameter type of public setter 'myPublicMethod' from exported class has or is using private name 'privateModule'.
-            }
-        }
-    
-        class privateClassWithPrivateModuleGetAccessorTypes {
-            static get myPublicStaticMethod(): privateModule.publicClass {
-                return null;
-            }
-            get myPublicMethod(): privateModule.publicClass {
-                return null;
-            }
-            static get myPublicStaticMethod1() {
-                return new privateModule.publicClass();
-            }
-            get myPublicMethod1() {
-                return new privateModule.publicClass();
-            }
-        }
-    
-        class privateClassWithPrivateModuleSetAccessorTypes {
-            static set myPublicStaticMethod(param: privateModule.publicClass) {
-            }
-            set myPublicMethod(param: privateModule.publicClass) {
-            }
-        }
-    }
-    
-    module privateModule {
-        class privateClass {
-        }
-    
-        export class publicClass {
-        }
-        export class publicClassWithWithPrivateGetAccessorTypes {
-            static get myPublicStaticMethod(): privateClass { 
-                return null;
-            }
-            private static get myPrivateStaticMethod(): privateClass {
-                return null;
-            }
-            get myPublicMethod(): privateClass { 
-                return null;
-            }
-            private get myPrivateMethod(): privateClass {
-                return null;
-            }
-            static get myPublicStaticMethod1() { 
-                return new privateClass();
-            }
-            private static get myPrivateStaticMethod1() {
-                return new privateClass();
-            }
-            get myPublicMethod1() { 
-                return new privateClass();
-            }
-            private get myPrivateMethod1() {
-                return new privateClass();
-            }
-        }
-    
-        export class publicClassWithWithPublicGetAccessorTypes {
-            static get myPublicStaticMethod(): publicClass {
-                return null;
-            }
-            private static get myPrivateStaticMethod(): publicClass {
-                return null;
-            }
-            get myPublicMethod(): publicClass {
-                return null;
-            }
-            private get myPrivateMethod(): publicClass {
-                return null;
-            }
-            static get myPublicStaticMethod1() {
-                return new publicClass();
-            }
-            private static get myPrivateStaticMethod1() {
-                return new publicClass();
-            }
-            get myPublicMethod1() {
-                return new publicClass();
-            }
-            private get myPrivateMethod1() {
-                return new publicClass();
-            }
-        }
-    
-        class privateClassWithWithPrivateGetAccessorTypes {
-            static get myPublicStaticMethod(): privateClass {
-                return null;
-            }
-            private static get myPrivateStaticMethod(): privateClass {
-                return null;
-            }
-            get myPublicMethod(): privateClass {
-                return null;
-            }
-            private get myPrivateMethod(): privateClass {
-                return null;
-            }
-            static get myPublicStaticMethod1() {
-                return new privateClass();
-            }
-            private static get myPrivateStaticMethod1() {
-                return new privateClass();
-            }
-            get myPublicMethod1() {
-                return new privateClass();
-            }
-            private get myPrivateMethod1() {
-                return new privateClass();
-            }
-        }
-    
-        class privateClassWithWithPublicGetAccessorTypes {
-            static get myPublicStaticMethod(): publicClass {
-                return null;
-            }
-            private static get myPrivateStaticMethod(): publicClass {
-                return null;
-            }
-            get myPublicMethod(): publicClass {
-                return null;
-            }
-            private get myPrivateMethod(): publicClass {
-                return null;
-            }
-            static get myPublicStaticMethod1() {
-                return new publicClass();
-            }
-            private static get myPrivateStaticMethod1() {
-                return new publicClass();
-            }
-            get myPublicMethod1() {
-                return new publicClass();
-            }
-            private get myPrivateMethod1() {
-                return new publicClass();
-            }
-        }
-    
-        export class publicClassWithWithPrivateSetAccessorTypes {
-            static set myPublicStaticMethod(param: privateClass) { 
-            }
-            private static set myPrivateStaticMethod(param: privateClass) {
-            }
-            set myPublicMethod(param: privateClass) { 
-            }
-            private set myPrivateMethod(param: privateClass) {
-            }
-        }
-    
-        export class publicClassWithWithPublicSetAccessorTypes {
-            static set myPublicStaticMethod(param: publicClass) {
-            }
-            private static set myPrivateStaticMethod(param: publicClass) {
-            }
-            set myPublicMethod(param: publicClass) {
-            }
-            private set myPrivateMethod(param: publicClass) {
-            }
-        }
-    
-        class privateClassWithWithPrivateSetAccessorTypes {
-            static set myPublicStaticMethod(param: privateClass) {
-            }
-            private static set myPrivateStaticMethod(param: privateClass) {
-            }
-            set myPublicMethod(param: privateClass) {
-            }
-            private set myPrivateMethod(param: privateClass) {
-            }
-        }
-    
-        class privateClassWithWithPublicSetAccessorTypes {
-            static set myPublicStaticMethod(param: publicClass) {
-            }
-            private static set myPrivateStaticMethod(param: publicClass) {
-            }
-            set myPublicMethod(param: publicClass) {
-            }
-            private set myPrivateMethod(param: publicClass) {
-            }
-        }
-    
-        export class publicClassWithPrivateModuleGetAccessorTypes {
-            static get myPublicStaticMethod(): privateModule.publicClass { 
-                return null;
-            }
-            get myPublicMethod(): privateModule.publicClass { 
-                return null;
-            }
-            static get myPublicStaticMethod1() { 
-                return new privateModule.publicClass();
-            }
-            get myPublicMethod1() { 
-                return new privateModule.publicClass();
-            }
-        }
-    
-        export class publicClassWithPrivateModuleSetAccessorTypes {
-            static set myPublicStaticMethod(param: privateModule.publicClass) { 
-            }
-            set myPublicMethod(param: privateModule.publicClass) { 
-            }
-        }
-    
-        class privateClassWithPrivateModuleGetAccessorTypes {
-            static get myPublicStaticMethod(): privateModule.publicClass {
-                return null;
-            }
-            get myPublicMethod(): privateModule.publicClass {
-                return null;
-            }
-            static get myPublicStaticMethod1() {
-                return new privateModule.publicClass();
-            }
-            get myPublicMethod1() {
-                return new privateModule.publicClass();
-            }
-        }
-    
-        class privateClassWithPrivateModuleSetAccessorTypes {
-            static set myPublicStaticMethod(param: privateModule.publicClass) {
-            }
-            set myPublicMethod(param: privateModule.publicClass) {
-            }
-        }
-    }
-    
-==== tests/cases/compiler/privacyAccessorDeclFile_GlobalFile.ts (12 errors) ====
-    class publicClassInGlobal {
-    }
-    
-    class publicClassInGlobalWithPublicGetAccessorTypes {
-        static get myPublicStaticMethod(): publicClassInGlobal {
-            return null;
-        }
-        private static get myPrivateStaticMethod(): publicClassInGlobal {
-            return null;
-        }
-        get myPublicMethod(): publicClassInGlobal {
-            return null;
-        }
-        private get myPrivateMethod(): publicClassInGlobal {
-            return null;
-        }
-        static get myPublicStaticMethod1() {
-            return new publicClassInGlobal();
-        }
-        private static get myPrivateStaticMethod1() {
-            return new publicClassInGlobal();
-        }
-        get myPublicMethod1() {
-            return new publicClassInGlobal();
-        }
-        private get myPrivateMethod1() {
-            return new publicClassInGlobal();
-        }
-    }
-    
-    class publicClassInGlobalWithWithPublicSetAccessorTypes {
-        static set myPublicStaticMethod(param: publicClassInGlobal) {
-        }
-        private static set myPrivateStaticMethod(param: publicClassInGlobal) {
-        }
-        set myPublicMethod(param: publicClassInGlobal) {
-        }
-        private set myPrivateMethod(param: publicClassInGlobal) {
-        }
-    }
-    
-    module publicModuleInGlobal {
-        class privateClass {
-        }
-    
-        export class publicClass {
-        }
-    
-        module privateModule {
-            class privateClass {
-            }
-    
-            export class publicClass {
-            }
-            export class publicClassWithWithPrivateGetAccessorTypes {
-                static get myPublicStaticMethod(): privateClass {
-                    return null;
-                }
-                private static get myPrivateStaticMethod(): privateClass {
-                    return null;
-                }
-                get myPublicMethod(): privateClass {
-                    return null;
-                }
-                private get myPrivateMethod(): privateClass {
-                    return null;
-                }
-                static get myPublicStaticMethod1() {
-                    return new privateClass();
-                }
-                private static get myPrivateStaticMethod1() {
-                    return new privateClass();
-                }
-                get myPublicMethod1() {
-                    return new privateClass();
-                }
-                private get myPrivateMethod1() {
-                    return new privateClass();
-                }
-            }
-    
-            export class publicClassWithWithPublicGetAccessorTypes {
-                static get myPublicStaticMethod(): publicClass {
-                    return null;
-                }
-                private static get myPrivateStaticMethod(): publicClass {
-                    return null;
-                }
-                get myPublicMethod(): publicClass {
-                    return null;
-                }
-                private get myPrivateMethod(): publicClass {
-                    return null;
-                }
-                static get myPublicStaticMethod1() {
-                    return new publicClass();
-                }
-                private static get myPrivateStaticMethod1() {
-                    return new publicClass();
-                }
-                get myPublicMethod1() {
-                    return new publicClass();
-                }
-                private get myPrivateMethod1() {
-                    return new publicClass();
-                }
-            }
-    
-            class privateClassWithWithPrivateGetAccessorTypes {
-                static get myPublicStaticMethod(): privateClass {
-                    return null;
-                }
-                private static get myPrivateStaticMethod(): privateClass {
-                    return null;
-                }
-                get myPublicMethod(): privateClass {
-                    return null;
-                }
-                private get myPrivateMethod(): privateClass {
-                    return null;
-                }
-                static get myPublicStaticMethod1() {
-                    return new privateClass();
-                }
-                private static get myPrivateStaticMethod1() {
-                    return new privateClass();
-                }
-                get myPublicMethod1() {
-                    return new privateClass();
-                }
-                private get myPrivateMethod1() {
-                    return new privateClass();
-                }
-            }
-    
-            class privateClassWithWithPublicGetAccessorTypes {
-                static get myPublicStaticMethod(): publicClass {
-                    return null;
-                }
-                private static get myPrivateStaticMethod(): publicClass {
-                    return null;
-                }
-                get myPublicMethod(): publicClass {
-                    return null;
-                }
-                private get myPrivateMethod(): publicClass {
-                    return null;
-                }
-                static get myPublicStaticMethod1() {
-                    return new publicClass();
-                }
-                private static get myPrivateStaticMethod1() {
-                    return new publicClass();
-                }
-                get myPublicMethod1() {
-                    return new publicClass();
-                }
-                private get myPrivateMethod1() {
-                    return new publicClass();
-                }
-            }
-    
-            export class publicClassWithWithPrivateSetAccessorTypes {
-                static set myPublicStaticMethod(param: privateClass) {
-                }
-                private static set myPrivateStaticMethod(param: privateClass) {
-                }
-                set myPublicMethod(param: privateClass) {
-                }
-                private set myPrivateMethod(param: privateClass) {
-                }
-            }
-    
-            export class publicClassWithWithPublicSetAccessorTypes {
-                static set myPublicStaticMethod(param: publicClass) {
-                }
-                private static set myPrivateStaticMethod(param: publicClass) {
-                }
-                set myPublicMethod(param: publicClass) {
-                }
-                private set myPrivateMethod(param: publicClass) {
-                }
-            }
-    
-            class privateClassWithWithPrivateSetAccessorTypes {
-                static set myPublicStaticMethod(param: privateClass) {
-                }
-                private static set myPrivateStaticMethod(param: privateClass) {
-                }
-                set myPublicMethod(param: privateClass) {
-                }
-                private set myPrivateMethod(param: privateClass) {
-                }
-            }
-    
-            class privateClassWithWithPublicSetAccessorTypes {
-                static set myPublicStaticMethod(param: publicClass) {
-                }
-                private static set myPrivateStaticMethod(param: publicClass) {
-                }
-                set myPublicMethod(param: publicClass) {
-                }
-                private set myPrivateMethod(param: publicClass) {
-                }
-            }
-    
-            export class publicClassWithPrivateModuleGetAccessorTypes {
-                static get myPublicStaticMethod(): privateModule.publicClass {
-                    return null;
-                }
-                get myPublicMethod(): privateModule.publicClass {
-                    return null;
-                }
-                static get myPublicStaticMethod1() {
-                    return new privateModule.publicClass();
-                }
-                get myPublicMethod1() {
-                    return new privateModule.publicClass();
-                }
-            }
-    
-            export class publicClassWithPrivateModuleSetAccessorTypes {
-                static set myPublicStaticMethod(param: privateModule.publicClass) {
-                }
-                set myPublicMethod(param: privateModule.publicClass) {
-                }
-            }
-    
-            class privateClassWithPrivateModuleGetAccessorTypes {
-                static get myPublicStaticMethod(): privateModule.publicClass {
-                    return null;
-                }
-                get myPublicMethod(): privateModule.publicClass {
-                    return null;
-                }
-                static get myPublicStaticMethod1() {
-                    return new privateModule.publicClass();
-                }
-                get myPublicMethod1() {
-                    return new privateModule.publicClass();
-                }
-            }
-    
-            class privateClassWithPrivateModuleSetAccessorTypes {
-                static set myPublicStaticMethod(param: privateModule.publicClass) {
-                }
-                set myPublicMethod(param: privateModule.publicClass) {
-                }
-            }
-        }
-    
-        export class publicClassWithWithPrivateGetAccessorTypes {
-            static get myPublicStaticMethod(): privateClass { // Error
-                                               ~~~~~~~~~~~~
-!!! error TS4040: Return type of public static getter 'myPublicStaticMethod' from exported class has or is using private name 'privateClass'.
-                return null;
-            }
-            private static get myPrivateStaticMethod(): privateClass {
-                return null;
-            }
-            get myPublicMethod(): privateClass { // Error
-                                  ~~~~~~~~~~~~
-!!! error TS4043: Return type of public getter 'myPublicMethod' from exported class has or is using private name 'privateClass'.
-                return null;
-            }
-            private get myPrivateMethod(): privateClass {
-                return null;
-            }
-            static get myPublicStaticMethod1() { // Error
-                       ~~~~~~~~~~~~~~~~~~~~~
-!!! error TS4040: Return type of public static getter 'myPublicStaticMethod1' from exported class has or is using private name 'privateClass'.
-                return new privateClass();
-            }
-            private static get myPrivateStaticMethod1() {
-                return new privateClass();
-            }
-            get myPublicMethod1() { // Error
-                ~~~~~~~~~~~~~~~
-!!! error TS4043: Return type of public getter 'myPublicMethod1' from exported class has or is using private name 'privateClass'.
-                return new privateClass();
-            }
-            private get myPrivateMethod1() {
-                return new privateClass();
-            }
-        }
-    
-        export class publicClassWithWithPublicGetAccessorTypes {
-            static get myPublicStaticMethod(): publicClass {
-                return null;
-            }
-            private static get myPrivateStaticMethod(): publicClass {
-                return null;
-            }
-            get myPublicMethod(): publicClass {
-                return null;
-            }
-            private get myPrivateMethod(): publicClass {
-                return null;
-            }
-            static get myPublicStaticMethod1() {
-                return new publicClass();
-            }
-            private static get myPrivateStaticMethod1() {
-                return new publicClass();
-            }
-            get myPublicMethod1() {
-                return new publicClass();
-            }
-            private get myPrivateMethod1() {
-                return new publicClass();
-            }
-        }
-    
-        class privateClassWithWithPrivateGetAccessorTypes {
-            static get myPublicStaticMethod(): privateClass {
-                return null;
-            }
-            private static get myPrivateStaticMethod(): privateClass {
-                return null;
-            }
-            get myPublicMethod(): privateClass {
-                return null;
-            }
-            private get myPrivateMethod(): privateClass {
-                return null;
-            }
-            static get myPublicStaticMethod1() {
-                return new privateClass();
-            }
-            private static get myPrivateStaticMethod1() {
-                return new privateClass();
-            }
-            get myPublicMethod1() {
-                return new privateClass();
-            }
-            private get myPrivateMethod1() {
-                return new privateClass();
-            }
-        }
-    
-        class privateClassWithWithPublicGetAccessorTypes {
-            static get myPublicStaticMethod(): publicClass {
-                return null;
-            }
-            private static get myPrivateStaticMethod(): publicClass {
-                return null;
-            }
-            get myPublicMethod(): publicClass {
-                return null;
-            }
-            private get myPrivateMethod(): publicClass {
-                return null;
-            }
-            static get myPublicStaticMethod1() {
-                return new publicClass();
-            }
-            private static get myPrivateStaticMethod1() {
-                return new publicClass();
-            }
-            get myPublicMethod1() {
-                return new publicClass();
-            }
-            private get myPrivateMethod1() {
-                return new publicClass();
-            }
-        }
-    
-        export class publicClassWithWithPrivateSetAccessorTypes {
-            static set myPublicStaticMethod(param: privateClass) { // Error
-                                                   ~~~~~~~~~~~~
-!!! error TS4035: Parameter type of public static setter 'myPublicStaticMethod' from exported class has or is using private name 'privateClass'.
-            }
-            private static set myPrivateStaticMethod(param: privateClass) {
-            }
-            set myPublicMethod(param: privateClass) { // Error
-                                      ~~~~~~~~~~~~
-!!! error TS4037: Parameter type of public setter 'myPublicMethod' from exported class has or is using private name 'privateClass'.
-            }
-            private set myPrivateMethod(param: privateClass) {
-            }
-        }
-    
-        export class publicClassWithWithPublicSetAccessorTypes {
-            static set myPublicStaticMethod(param: publicClass) {
-            }
-            private static set myPrivateStaticMethod(param: publicClass) {
-            }
-            set myPublicMethod(param: publicClass) {
-            }
-            private set myPrivateMethod(param: publicClass) {
-            }
-        }
-    
-        class privateClassWithWithPrivateSetAccessorTypes {
-            static set myPublicStaticMethod(param: privateClass) {
-            }
-            private static set myPrivateStaticMethod(param: privateClass) {
-            }
-            set myPublicMethod(param: privateClass) {
-            }
-            private set myPrivateMethod(param: privateClass) {
-            }
-        }
-    
-        class privateClassWithWithPublicSetAccessorTypes {
-            static set myPublicStaticMethod(param: publicClass) {
-            }
-            private static set myPrivateStaticMethod(param: publicClass) {
-            }
-            set myPublicMethod(param: publicClass) {
-            }
-            private set myPrivateMethod(param: publicClass) {
-            }
-        }
-    
-        export class publicClassWithPrivateModuleGetAccessorTypes {
-            static get myPublicStaticMethod(): privateModule.publicClass { // Error
-                                               ~~~~~~~~~~~~~
-!!! error TS4040: Return type of public static getter 'myPublicStaticMethod' from exported class has or is using private name 'privateModule'.
-                return null;
-            }
-            get myPublicMethod(): privateModule.publicClass { // Error
-                                  ~~~~~~~~~~~~~
-!!! error TS4043: Return type of public getter 'myPublicMethod' from exported class has or is using private name 'privateModule'.
-                return null;
-            }
-            static get myPublicStaticMethod1() { // Error
-                       ~~~~~~~~~~~~~~~~~~~~~
-!!! error TS4039: Return type of public static getter 'myPublicStaticMethod1' from exported class has or is using name 'privateModule.publicClass' from private module 'privateModule'.
-                return new privateModule.publicClass();
-            }
-            get myPublicMethod1() { // Error
-                ~~~~~~~~~~~~~~~
-!!! error TS4042: Return type of public getter 'myPublicMethod1' from exported class has or is using name 'privateModule.publicClass' from private module 'privateModule'.
-                return new privateModule.publicClass();
-            }
-        }
-    
-        export class publicClassWithPrivateModuleSetAccessorTypes {
-            static set myPublicStaticMethod(param: privateModule.publicClass) { // Error
-                                                   ~~~~~~~~~~~~~
-!!! error TS4035: Parameter type of public static setter 'myPublicStaticMethod' from exported class has or is using private name 'privateModule'.
-            }
-            set myPublicMethod(param: privateModule.publicClass) { // Error
-                                      ~~~~~~~~~~~~~
-!!! error TS4037: Parameter type of public setter 'myPublicMethod' from exported class has or is using private name 'privateModule'.
-            }
-        }
-    
-        class privateClassWithPrivateModuleGetAccessorTypes {
-            static get myPublicStaticMethod(): privateModule.publicClass {
-                return null;
-            }
-            get myPublicMethod(): privateModule.publicClass {
-                return null;
-            }
-            static get myPublicStaticMethod1() {
-                return new privateModule.publicClass();
-            }
-            get myPublicMethod1() {
-                return new privateModule.publicClass();
-            }
-        }
-    
-        class privateClassWithPrivateModuleSetAccessorTypes {
-            static set myPublicStaticMethod(param: privateModule.publicClass) {
-            }
-            set myPublicMethod(param: privateModule.publicClass) {
-            }
-        }
+tests/cases/compiler/privacyAccessorDeclFile_externalModule.ts(8,40): error TS4040: Return type of public static getter 'myPublicStaticMethod' from exported class has or is using private name 'privateClass'.
+tests/cases/compiler/privacyAccessorDeclFile_externalModule.ts(14,27): error TS4043: Return type of public getter 'myPublicMethod' from exported class has or is using private name 'privateClass'.
+tests/cases/compiler/privacyAccessorDeclFile_externalModule.ts(20,16): error TS4040: Return type of public static getter 'myPublicStaticMethod1' from exported class has or is using private name 'privateClass'.
+tests/cases/compiler/privacyAccessorDeclFile_externalModule.ts(26,9): error TS4043: Return type of public getter 'myPublicMethod1' from exported class has or is using private name 'privateClass'.
+tests/cases/compiler/privacyAccessorDeclFile_externalModule.ts(116,44): error TS4035: Parameter type of public static setter 'myPublicStaticMethod' from exported class has or is using private name 'privateClass'.
+tests/cases/compiler/privacyAccessorDeclFile_externalModule.ts(120,31): error TS4037: Parameter type of public setter 'myPublicMethod' from exported class has or is using private name 'privateClass'.
+tests/cases/compiler/privacyAccessorDeclFile_externalModule.ts(160,40): error TS4040: Return type of public static getter 'myPublicStaticMethod' from exported class has or is using private name 'privateModule'.
+tests/cases/compiler/privacyAccessorDeclFile_externalModule.ts(163,27): error TS4043: Return type of public getter 'myPublicMethod' from exported class has or is using private name 'privateModule'.
+tests/cases/compiler/privacyAccessorDeclFile_externalModule.ts(166,16): error TS4039: Return type of public static getter 'myPublicStaticMethod1' from exported class has or is using name 'privateModule.publicClass' from private module 'privateModule'.
+tests/cases/compiler/privacyAccessorDeclFile_externalModule.ts(169,9): error TS4042: Return type of public getter 'myPublicMethod1' from exported class has or is using name 'privateModule.publicClass' from private module 'privateModule'.
+tests/cases/compiler/privacyAccessorDeclFile_externalModule.ts(175,44): error TS4035: Parameter type of public static setter 'myPublicStaticMethod' from exported class has or is using private name 'privateModule'.
+tests/cases/compiler/privacyAccessorDeclFile_externalModule.ts(177,31): error TS4037: Parameter type of public setter 'myPublicMethod' from exported class has or is using private name 'privateModule'.
+tests/cases/compiler/privacyAccessorDeclFile_externalModule.ts(210,44): error TS4040: Return type of public static getter 'myPublicStaticMethod' from exported class has or is using private name 'privateClass'.
+tests/cases/compiler/privacyAccessorDeclFile_externalModule.ts(216,31): error TS4043: Return type of public getter 'myPublicMethod' from exported class has or is using private name 'privateClass'.
+tests/cases/compiler/privacyAccessorDeclFile_externalModule.ts(222,20): error TS4040: Return type of public static getter 'myPublicStaticMethod1' from exported class has or is using private name 'privateClass'.
+tests/cases/compiler/privacyAccessorDeclFile_externalModule.ts(228,13): error TS4043: Return type of public getter 'myPublicMethod1' from exported class has or is using private name 'privateClass'.
+tests/cases/compiler/privacyAccessorDeclFile_externalModule.ts(318,48): error TS4035: Parameter type of public static setter 'myPublicStaticMethod' from exported class has or is using private name 'privateClass'.
+tests/cases/compiler/privacyAccessorDeclFile_externalModule.ts(322,35): error TS4037: Parameter type of public setter 'myPublicMethod' from exported class has or is using private name 'privateClass'.
+tests/cases/compiler/privacyAccessorDeclFile_externalModule.ts(362,44): error TS4040: Return type of public static getter 'myPublicStaticMethod' from exported class has or is using private name 'privateModule'.
+tests/cases/compiler/privacyAccessorDeclFile_externalModule.ts(365,31): error TS4043: Return type of public getter 'myPublicMethod' from exported class has or is using private name 'privateModule'.
+tests/cases/compiler/privacyAccessorDeclFile_externalModule.ts(368,20): error TS4039: Return type of public static getter 'myPublicStaticMethod1' from exported class has or is using name 'privateModule.publicClass' from private module 'privateModule'.
+tests/cases/compiler/privacyAccessorDeclFile_externalModule.ts(371,13): error TS4042: Return type of public getter 'myPublicMethod1' from exported class has or is using name 'privateModule.publicClass' from private module 'privateModule'.
+tests/cases/compiler/privacyAccessorDeclFile_externalModule.ts(377,48): error TS4035: Parameter type of public static setter 'myPublicStaticMethod' from exported class has or is using private name 'privateModule'.
+tests/cases/compiler/privacyAccessorDeclFile_externalModule.ts(379,35): error TS4037: Parameter type of public setter 'myPublicMethod' from exported class has or is using private name 'privateModule'.
+tests/cases/compiler/privacyAccessorDeclFile_GlobalFile.ts(253,44): error TS4040: Return type of public static getter 'myPublicStaticMethod' from exported class has or is using private name 'privateClass'.
+tests/cases/compiler/privacyAccessorDeclFile_GlobalFile.ts(259,31): error TS4043: Return type of public getter 'myPublicMethod' from exported class has or is using private name 'privateClass'.
+tests/cases/compiler/privacyAccessorDeclFile_GlobalFile.ts(265,20): error TS4040: Return type of public static getter 'myPublicStaticMethod1' from exported class has or is using private name 'privateClass'.
+tests/cases/compiler/privacyAccessorDeclFile_GlobalFile.ts(271,13): error TS4043: Return type of public getter 'myPublicMethod1' from exported class has or is using private name 'privateClass'.
+tests/cases/compiler/privacyAccessorDeclFile_GlobalFile.ts(361,48): error TS4035: Parameter type of public static setter 'myPublicStaticMethod' from exported class has or is using private name 'privateClass'.
+tests/cases/compiler/privacyAccessorDeclFile_GlobalFile.ts(365,35): error TS4037: Parameter type of public setter 'myPublicMethod' from exported class has or is using private name 'privateClass'.
+tests/cases/compiler/privacyAccessorDeclFile_GlobalFile.ts(405,44): error TS4040: Return type of public static getter 'myPublicStaticMethod' from exported class has or is using private name 'privateModule'.
+tests/cases/compiler/privacyAccessorDeclFile_GlobalFile.ts(408,31): error TS4043: Return type of public getter 'myPublicMethod' from exported class has or is using private name 'privateModule'.
+tests/cases/compiler/privacyAccessorDeclFile_GlobalFile.ts(411,20): error TS4039: Return type of public static getter 'myPublicStaticMethod1' from exported class has or is using name 'privateModule.publicClass' from private module 'privateModule'.
+tests/cases/compiler/privacyAccessorDeclFile_GlobalFile.ts(414,13): error TS4042: Return type of public getter 'myPublicMethod1' from exported class has or is using name 'privateModule.publicClass' from private module 'privateModule'.
+tests/cases/compiler/privacyAccessorDeclFile_GlobalFile.ts(420,48): error TS4035: Parameter type of public static setter 'myPublicStaticMethod' from exported class has or is using private name 'privateModule'.
+tests/cases/compiler/privacyAccessorDeclFile_GlobalFile.ts(422,35): error TS4037: Parameter type of public setter 'myPublicMethod' from exported class has or is using private name 'privateModule'.
+
+
+==== tests/cases/compiler/privacyAccessorDeclFile_externalModule.ts (24 errors) ====
+    class privateClass {
+    }
+    
+    export class publicClass {
+    }
+    
+    export class publicClassWithWithPrivateGetAccessorTypes {
+        static get myPublicStaticMethod(): privateClass { // Error
+                                           ~~~~~~~~~~~~
+!!! error TS4040: Return type of public static getter 'myPublicStaticMethod' from exported class has or is using private name 'privateClass'.
+            return null;
+        }
+        private static get myPrivateStaticMethod(): privateClass {
+            return null;
+        }
+        get myPublicMethod(): privateClass { // Error
+                              ~~~~~~~~~~~~
+!!! error TS4043: Return type of public getter 'myPublicMethod' from exported class has or is using private name 'privateClass'.
+            return null;
+        }
+        private get myPrivateMethod(): privateClass {
+            return null;
+        }
+        static get myPublicStaticMethod1() { // Error
+                   ~~~~~~~~~~~~~~~~~~~~~
+!!! error TS4040: Return type of public static getter 'myPublicStaticMethod1' from exported class has or is using private name 'privateClass'.
+            return new privateClass();
+        }
+        private static get myPrivateStaticMethod1() {
+            return new privateClass();
+        }
+        get myPublicMethod1() { // Error
+            ~~~~~~~~~~~~~~~
+!!! error TS4043: Return type of public getter 'myPublicMethod1' from exported class has or is using private name 'privateClass'.
+            return new privateClass();
+        }
+        private get myPrivateMethod1() {
+            return new privateClass();
+        }
+    }
+    
+    export class publicClassWithWithPublicGetAccessorTypes {
+        static get myPublicStaticMethod(): publicClass {
+            return null;
+        }
+        private static get myPrivateStaticMethod(): publicClass {
+            return null;
+        }
+        get myPublicMethod(): publicClass {
+            return null;
+        }
+        private get myPrivateMethod(): publicClass {
+            return null;
+        }
+        static get myPublicStaticMethod1() {
+            return new publicClass();
+        }
+        private static get myPrivateStaticMethod1() {
+            return new publicClass();
+        }
+        get myPublicMethod1() {
+            return new publicClass();
+        }
+        private get myPrivateMethod1() {
+            return new publicClass();
+        }
+    }
+    
+    class privateClassWithWithPrivateGetAccessorTypes {
+        static get myPublicStaticMethod(): privateClass {
+            return null;
+        }
+        private static get myPrivateStaticMethod(): privateClass {
+            return null;
+        }
+        get myPublicMethod(): privateClass {
+            return null;
+        }
+        private get myPrivateMethod(): privateClass {
+            return null;
+        }
+        static get myPublicStaticMethod1() {
+            return new privateClass();
+        }
+        private static get myPrivateStaticMethod1() {
+            return new privateClass();
+        }
+        get myPublicMethod1() {
+            return new privateClass();
+        }
+        private get myPrivateMethod1() {
+            return new privateClass();
+        }
+    }
+    
+    class privateClassWithWithPublicGetAccessorTypes {
+        static get myPublicStaticMethod(): publicClass {
+            return null;
+        }
+        private static get myPrivateStaticMethod(): publicClass {
+            return null;
+        }
+        get myPublicMethod(): publicClass {
+            return null;
+        }
+        private get myPrivateMethod(): publicClass {
+            return null;
+        }
+        static get myPublicStaticMethod1() {
+            return new publicClass();
+        }
+        private static get myPrivateStaticMethod1() {
+            return new publicClass();
+        }
+        get myPublicMethod1() {
+            return new publicClass();
+        }
+        private get myPrivateMethod1() {
+            return new publicClass();
+        }
+    }
+    
+    export class publicClassWithWithPrivateSetAccessorTypes {
+        static set myPublicStaticMethod(param: privateClass) { // Error
+                                               ~~~~~~~~~~~~
+!!! error TS4035: Parameter type of public static setter 'myPublicStaticMethod' from exported class has or is using private name 'privateClass'.
+        }
+        private static set myPrivateStaticMethod(param: privateClass) {
+        }
+        set myPublicMethod(param: privateClass) { // Error
+                                  ~~~~~~~~~~~~
+!!! error TS4037: Parameter type of public setter 'myPublicMethod' from exported class has or is using private name 'privateClass'.
+        }
+        private set myPrivateMethod(param: privateClass) {
+        }
+    }
+    
+    export class publicClassWithWithPublicSetAccessorTypes {
+        static set myPublicStaticMethod(param: publicClass) {
+        }
+        private static set myPrivateStaticMethod(param: publicClass) {
+        }
+        set myPublicMethod(param: publicClass) {
+        }
+        private set myPrivateMethod(param: publicClass) {
+        }
+    }
+    
+    class privateClassWithWithPrivateSetAccessorTypes {
+        static set myPublicStaticMethod(param: privateClass) {
+        }
+        private static set myPrivateStaticMethod(param: privateClass) {
+        }
+        set myPublicMethod(param: privateClass) { 
+        }
+        private set myPrivateMethod(param: privateClass) {
+        }
+    }
+    
+    class privateClassWithWithPublicSetAccessorTypes {
+        static set myPublicStaticMethod(param: publicClass) {
+        }
+        private static set myPrivateStaticMethod(param: publicClass) {
+        }
+        set myPublicMethod(param: publicClass) {
+        }
+        private set myPrivateMethod(param: publicClass) {
+        }
+    }
+    
+    export class publicClassWithPrivateModuleGetAccessorTypes {
+        static get myPublicStaticMethod(): privateModule.publicClass { // Error
+                                           ~~~~~~~~~~~~~
+!!! error TS4040: Return type of public static getter 'myPublicStaticMethod' from exported class has or is using private name 'privateModule'.
+            return null;
+        }
+        get myPublicMethod(): privateModule.publicClass { // Error
+                              ~~~~~~~~~~~~~
+!!! error TS4043: Return type of public getter 'myPublicMethod' from exported class has or is using private name 'privateModule'.
+            return null;
+        }
+        static get myPublicStaticMethod1() { // Error
+                   ~~~~~~~~~~~~~~~~~~~~~
+!!! error TS4039: Return type of public static getter 'myPublicStaticMethod1' from exported class has or is using name 'privateModule.publicClass' from private module 'privateModule'.
+            return new privateModule.publicClass();
+        }
+        get myPublicMethod1() { // Error
+            ~~~~~~~~~~~~~~~
+!!! error TS4042: Return type of public getter 'myPublicMethod1' from exported class has or is using name 'privateModule.publicClass' from private module 'privateModule'.
+            return new privateModule.publicClass();
+        }
+    }
+    
+    export class publicClassWithPrivateModuleSetAccessorTypes {
+        static set myPublicStaticMethod(param: privateModule.publicClass) { // Error
+                                               ~~~~~~~~~~~~~
+!!! error TS4035: Parameter type of public static setter 'myPublicStaticMethod' from exported class has or is using private name 'privateModule'.
+        }
+        set myPublicMethod(param: privateModule.publicClass) { // Error
+                                  ~~~~~~~~~~~~~
+!!! error TS4037: Parameter type of public setter 'myPublicMethod' from exported class has or is using private name 'privateModule'.
+        }
+    }
+    
+    class privateClassWithPrivateModuleGetAccessorTypes {
+        static get myPublicStaticMethod(): privateModule.publicClass {
+            return null;
+        }
+        get myPublicMethod(): privateModule.publicClass {
+            return null;
+        }
+        static get myPublicStaticMethod1() {
+            return new privateModule.publicClass();
+        }
+        get myPublicMethod1() {
+            return new privateModule.publicClass();
+        }
+    }
+    
+    class privateClassWithPrivateModuleSetAccessorTypes {
+        static set myPublicStaticMethod(param: privateModule.publicClass) {
+        }
+        set myPublicMethod(param: privateModule.publicClass) {
+        }
+    }
+    
+    export module publicModule {
+        class privateClass {
+        }
+    
+        export class publicClass {
+        }
+        export class publicClassWithWithPrivateGetAccessorTypes {
+            static get myPublicStaticMethod(): privateClass { // Error
+                                               ~~~~~~~~~~~~
+!!! error TS4040: Return type of public static getter 'myPublicStaticMethod' from exported class has or is using private name 'privateClass'.
+                return null;
+            }
+            private static get myPrivateStaticMethod(): privateClass {
+                return null;
+            }
+            get myPublicMethod(): privateClass { // Error
+                                  ~~~~~~~~~~~~
+!!! error TS4043: Return type of public getter 'myPublicMethod' from exported class has or is using private name 'privateClass'.
+                return null;
+            }
+            private get myPrivateMethod(): privateClass {
+                return null;
+            }
+            static get myPublicStaticMethod1() { // Error
+                       ~~~~~~~~~~~~~~~~~~~~~
+!!! error TS4040: Return type of public static getter 'myPublicStaticMethod1' from exported class has or is using private name 'privateClass'.
+                return new privateClass();
+            }
+            private static get myPrivateStaticMethod1() {
+                return new privateClass();
+            }
+            get myPublicMethod1() { // Error
+                ~~~~~~~~~~~~~~~
+!!! error TS4043: Return type of public getter 'myPublicMethod1' from exported class has or is using private name 'privateClass'.
+                return new privateClass();
+            }
+            private get myPrivateMethod1() {
+                return new privateClass();
+            }
+        }
+    
+        export class publicClassWithWithPublicGetAccessorTypes {
+            static get myPublicStaticMethod(): publicClass {
+                return null;
+            }
+            private static get myPrivateStaticMethod(): publicClass {
+                return null;
+            }
+            get myPublicMethod(): publicClass {
+                return null;
+            }
+            private get myPrivateMethod(): publicClass {
+                return null;
+            }
+            static get myPublicStaticMethod1() {
+                return new publicClass();
+            }
+            private static get myPrivateStaticMethod1() {
+                return new publicClass();
+            }
+            get myPublicMethod1() {
+                return new publicClass();
+            }
+            private get myPrivateMethod1() {
+                return new publicClass();
+            }
+        }
+    
+        class privateClassWithWithPrivateGetAccessorTypes {
+            static get myPublicStaticMethod(): privateClass {
+                return null;
+            }
+            private static get myPrivateStaticMethod(): privateClass {
+                return null;
+            }
+            get myPublicMethod(): privateClass {
+                return null;
+            }
+            private get myPrivateMethod(): privateClass {
+                return null;
+            }
+            static get myPublicStaticMethod1() {
+                return new privateClass();
+            }
+            private static get myPrivateStaticMethod1() {
+                return new privateClass();
+            }
+            get myPublicMethod1() {
+                return new privateClass();
+            }
+            private get myPrivateMethod1() {
+                return new privateClass();
+            }
+        }
+    
+        class privateClassWithWithPublicGetAccessorTypes {
+            static get myPublicStaticMethod(): publicClass {
+                return null;
+            }
+            private static get myPrivateStaticMethod(): publicClass {
+                return null;
+            }
+            get myPublicMethod(): publicClass {
+                return null;
+            }
+            private get myPrivateMethod(): publicClass {
+                return null;
+            }
+            static get myPublicStaticMethod1() {
+                return new publicClass();
+            }
+            private static get myPrivateStaticMethod1() {
+                return new publicClass();
+            }
+            get myPublicMethod1() {
+                return new publicClass();
+            }
+            private get myPrivateMethod1() {
+                return new publicClass();
+            }
+        }
+    
+        export class publicClassWithWithPrivateSetAccessorTypes {
+            static set myPublicStaticMethod(param: privateClass) { // Error
+                                                   ~~~~~~~~~~~~
+!!! error TS4035: Parameter type of public static setter 'myPublicStaticMethod' from exported class has or is using private name 'privateClass'.
+            }
+            private static set myPrivateStaticMethod(param: privateClass) {
+            }
+            set myPublicMethod(param: privateClass) { // Error
+                                      ~~~~~~~~~~~~
+!!! error TS4037: Parameter type of public setter 'myPublicMethod' from exported class has or is using private name 'privateClass'.
+            }
+            private set myPrivateMethod(param: privateClass) {
+            }
+        }
+    
+        export class publicClassWithWithPublicSetAccessorTypes {
+            static set myPublicStaticMethod(param: publicClass) {
+            }
+            private static set myPrivateStaticMethod(param: publicClass) {
+            }
+            set myPublicMethod(param: publicClass) {
+            }
+            private set myPrivateMethod(param: publicClass) {
+            }
+        }
+    
+        class privateClassWithWithPrivateSetAccessorTypes {
+            static set myPublicStaticMethod(param: privateClass) {
+            }
+            private static set myPrivateStaticMethod(param: privateClass) {
+            }
+            set myPublicMethod(param: privateClass) {
+            }
+            private set myPrivateMethod(param: privateClass) {
+            }
+        }
+    
+        class privateClassWithWithPublicSetAccessorTypes {
+            static set myPublicStaticMethod(param: publicClass) {
+            }
+            private static set myPrivateStaticMethod(param: publicClass) {
+            }
+            set myPublicMethod(param: publicClass) {
+            }
+            private set myPrivateMethod(param: publicClass) {
+            }
+        }
+    
+        export class publicClassWithPrivateModuleGetAccessorTypes {
+            static get myPublicStaticMethod(): privateModule.publicClass { // Error
+                                               ~~~~~~~~~~~~~
+!!! error TS4040: Return type of public static getter 'myPublicStaticMethod' from exported class has or is using private name 'privateModule'.
+                return null;
+            }
+            get myPublicMethod(): privateModule.publicClass { // Error
+                                  ~~~~~~~~~~~~~
+!!! error TS4043: Return type of public getter 'myPublicMethod' from exported class has or is using private name 'privateModule'.
+                return null;
+            }
+            static get myPublicStaticMethod1() { // Error
+                       ~~~~~~~~~~~~~~~~~~~~~
+!!! error TS4039: Return type of public static getter 'myPublicStaticMethod1' from exported class has or is using name 'privateModule.publicClass' from private module 'privateModule'.
+                return new privateModule.publicClass();
+            }
+            get myPublicMethod1() { // Error
+                ~~~~~~~~~~~~~~~
+!!! error TS4042: Return type of public getter 'myPublicMethod1' from exported class has or is using name 'privateModule.publicClass' from private module 'privateModule'.
+                return new privateModule.publicClass();
+            }
+        }
+    
+        export class publicClassWithPrivateModuleSetAccessorTypes {
+            static set myPublicStaticMethod(param: privateModule.publicClass) { // Error
+                                                   ~~~~~~~~~~~~~
+!!! error TS4035: Parameter type of public static setter 'myPublicStaticMethod' from exported class has or is using private name 'privateModule'.
+            }
+            set myPublicMethod(param: privateModule.publicClass) { // Error
+                                      ~~~~~~~~~~~~~
+!!! error TS4037: Parameter type of public setter 'myPublicMethod' from exported class has or is using private name 'privateModule'.
+            }
+        }
+    
+        class privateClassWithPrivateModuleGetAccessorTypes {
+            static get myPublicStaticMethod(): privateModule.publicClass {
+                return null;
+            }
+            get myPublicMethod(): privateModule.publicClass {
+                return null;
+            }
+            static get myPublicStaticMethod1() {
+                return new privateModule.publicClass();
+            }
+            get myPublicMethod1() {
+                return new privateModule.publicClass();
+            }
+        }
+    
+        class privateClassWithPrivateModuleSetAccessorTypes {
+            static set myPublicStaticMethod(param: privateModule.publicClass) {
+            }
+            set myPublicMethod(param: privateModule.publicClass) {
+            }
+        }
+    }
+    
+    module privateModule {
+        class privateClass {
+        }
+    
+        export class publicClass {
+        }
+        export class publicClassWithWithPrivateGetAccessorTypes {
+            static get myPublicStaticMethod(): privateClass { 
+                return null;
+            }
+            private static get myPrivateStaticMethod(): privateClass {
+                return null;
+            }
+            get myPublicMethod(): privateClass { 
+                return null;
+            }
+            private get myPrivateMethod(): privateClass {
+                return null;
+            }
+            static get myPublicStaticMethod1() { 
+                return new privateClass();
+            }
+            private static get myPrivateStaticMethod1() {
+                return new privateClass();
+            }
+            get myPublicMethod1() { 
+                return new privateClass();
+            }
+            private get myPrivateMethod1() {
+                return new privateClass();
+            }
+        }
+    
+        export class publicClassWithWithPublicGetAccessorTypes {
+            static get myPublicStaticMethod(): publicClass {
+                return null;
+            }
+            private static get myPrivateStaticMethod(): publicClass {
+                return null;
+            }
+            get myPublicMethod(): publicClass {
+                return null;
+            }
+            private get myPrivateMethod(): publicClass {
+                return null;
+            }
+            static get myPublicStaticMethod1() {
+                return new publicClass();
+            }
+            private static get myPrivateStaticMethod1() {
+                return new publicClass();
+            }
+            get myPublicMethod1() {
+                return new publicClass();
+            }
+            private get myPrivateMethod1() {
+                return new publicClass();
+            }
+        }
+    
+        class privateClassWithWithPrivateGetAccessorTypes {
+            static get myPublicStaticMethod(): privateClass {
+                return null;
+            }
+            private static get myPrivateStaticMethod(): privateClass {
+                return null;
+            }
+            get myPublicMethod(): privateClass {
+                return null;
+            }
+            private get myPrivateMethod(): privateClass {
+                return null;
+            }
+            static get myPublicStaticMethod1() {
+                return new privateClass();
+            }
+            private static get myPrivateStaticMethod1() {
+                return new privateClass();
+            }
+            get myPublicMethod1() {
+                return new privateClass();
+            }
+            private get myPrivateMethod1() {
+                return new privateClass();
+            }
+        }
+    
+        class privateClassWithWithPublicGetAccessorTypes {
+            static get myPublicStaticMethod(): publicClass {
+                return null;
+            }
+            private static get myPrivateStaticMethod(): publicClass {
+                return null;
+            }
+            get myPublicMethod(): publicClass {
+                return null;
+            }
+            private get myPrivateMethod(): publicClass {
+                return null;
+            }
+            static get myPublicStaticMethod1() {
+                return new publicClass();
+            }
+            private static get myPrivateStaticMethod1() {
+                return new publicClass();
+            }
+            get myPublicMethod1() {
+                return new publicClass();
+            }
+            private get myPrivateMethod1() {
+                return new publicClass();
+            }
+        }
+    
+        export class publicClassWithWithPrivateSetAccessorTypes {
+            static set myPublicStaticMethod(param: privateClass) { 
+            }
+            private static set myPrivateStaticMethod(param: privateClass) {
+            }
+            set myPublicMethod(param: privateClass) { 
+            }
+            private set myPrivateMethod(param: privateClass) {
+            }
+        }
+    
+        export class publicClassWithWithPublicSetAccessorTypes {
+            static set myPublicStaticMethod(param: publicClass) {
+            }
+            private static set myPrivateStaticMethod(param: publicClass) {
+            }
+            set myPublicMethod(param: publicClass) {
+            }
+            private set myPrivateMethod(param: publicClass) {
+            }
+        }
+    
+        class privateClassWithWithPrivateSetAccessorTypes {
+            static set myPublicStaticMethod(param: privateClass) {
+            }
+            private static set myPrivateStaticMethod(param: privateClass) {
+            }
+            set myPublicMethod(param: privateClass) {
+            }
+            private set myPrivateMethod(param: privateClass) {
+            }
+        }
+    
+        class privateClassWithWithPublicSetAccessorTypes {
+            static set myPublicStaticMethod(param: publicClass) {
+            }
+            private static set myPrivateStaticMethod(param: publicClass) {
+            }
+            set myPublicMethod(param: publicClass) {
+            }
+            private set myPrivateMethod(param: publicClass) {
+            }
+        }
+    
+        export class publicClassWithPrivateModuleGetAccessorTypes {
+            static get myPublicStaticMethod(): privateModule.publicClass { 
+                return null;
+            }
+            get myPublicMethod(): privateModule.publicClass { 
+                return null;
+            }
+            static get myPublicStaticMethod1() { 
+                return new privateModule.publicClass();
+            }
+            get myPublicMethod1() { 
+                return new privateModule.publicClass();
+            }
+        }
+    
+        export class publicClassWithPrivateModuleSetAccessorTypes {
+            static set myPublicStaticMethod(param: privateModule.publicClass) { 
+            }
+            set myPublicMethod(param: privateModule.publicClass) { 
+            }
+        }
+    
+        class privateClassWithPrivateModuleGetAccessorTypes {
+            static get myPublicStaticMethod(): privateModule.publicClass {
+                return null;
+            }
+            get myPublicMethod(): privateModule.publicClass {
+                return null;
+            }
+            static get myPublicStaticMethod1() {
+                return new privateModule.publicClass();
+            }
+            get myPublicMethod1() {
+                return new privateModule.publicClass();
+            }
+        }
+    
+        class privateClassWithPrivateModuleSetAccessorTypes {
+            static set myPublicStaticMethod(param: privateModule.publicClass) {
+            }
+            set myPublicMethod(param: privateModule.publicClass) {
+            }
+        }
+    }
+    
+==== tests/cases/compiler/privacyAccessorDeclFile_GlobalFile.ts (12 errors) ====
+    class publicClassInGlobal {
+    }
+    
+    class publicClassInGlobalWithPublicGetAccessorTypes {
+        static get myPublicStaticMethod(): publicClassInGlobal {
+            return null;
+        }
+        private static get myPrivateStaticMethod(): publicClassInGlobal {
+            return null;
+        }
+        get myPublicMethod(): publicClassInGlobal {
+            return null;
+        }
+        private get myPrivateMethod(): publicClassInGlobal {
+            return null;
+        }
+        static get myPublicStaticMethod1() {
+            return new publicClassInGlobal();
+        }
+        private static get myPrivateStaticMethod1() {
+            return new publicClassInGlobal();
+        }
+        get myPublicMethod1() {
+            return new publicClassInGlobal();
+        }
+        private get myPrivateMethod1() {
+            return new publicClassInGlobal();
+        }
+    }
+    
+    class publicClassInGlobalWithWithPublicSetAccessorTypes {
+        static set myPublicStaticMethod(param: publicClassInGlobal) {
+        }
+        private static set myPrivateStaticMethod(param: publicClassInGlobal) {
+        }
+        set myPublicMethod(param: publicClassInGlobal) {
+        }
+        private set myPrivateMethod(param: publicClassInGlobal) {
+        }
+    }
+    
+    module publicModuleInGlobal {
+        class privateClass {
+        }
+    
+        export class publicClass {
+        }
+    
+        module privateModule {
+            class privateClass {
+            }
+    
+            export class publicClass {
+            }
+            export class publicClassWithWithPrivateGetAccessorTypes {
+                static get myPublicStaticMethod(): privateClass {
+                    return null;
+                }
+                private static get myPrivateStaticMethod(): privateClass {
+                    return null;
+                }
+                get myPublicMethod(): privateClass {
+                    return null;
+                }
+                private get myPrivateMethod(): privateClass {
+                    return null;
+                }
+                static get myPublicStaticMethod1() {
+                    return new privateClass();
+                }
+                private static get myPrivateStaticMethod1() {
+                    return new privateClass();
+                }
+                get myPublicMethod1() {
+                    return new privateClass();
+                }
+                private get myPrivateMethod1() {
+                    return new privateClass();
+                }
+            }
+    
+            export class publicClassWithWithPublicGetAccessorTypes {
+                static get myPublicStaticMethod(): publicClass {
+                    return null;
+                }
+                private static get myPrivateStaticMethod(): publicClass {
+                    return null;
+                }
+                get myPublicMethod(): publicClass {
+                    return null;
+                }
+                private get myPrivateMethod(): publicClass {
+                    return null;
+                }
+                static get myPublicStaticMethod1() {
+                    return new publicClass();
+                }
+                private static get myPrivateStaticMethod1() {
+                    return new publicClass();
+                }
+                get myPublicMethod1() {
+                    return new publicClass();
+                }
+                private get myPrivateMethod1() {
+                    return new publicClass();
+                }
+            }
+    
+            class privateClassWithWithPrivateGetAccessorTypes {
+                static get myPublicStaticMethod(): privateClass {
+                    return null;
+                }
+                private static get myPrivateStaticMethod(): privateClass {
+                    return null;
+                }
+                get myPublicMethod(): privateClass {
+                    return null;
+                }
+                private get myPrivateMethod(): privateClass {
+                    return null;
+                }
+                static get myPublicStaticMethod1() {
+                    return new privateClass();
+                }
+                private static get myPrivateStaticMethod1() {
+                    return new privateClass();
+                }
+                get myPublicMethod1() {
+                    return new privateClass();
+                }
+                private get myPrivateMethod1() {
+                    return new privateClass();
+                }
+            }
+    
+            class privateClassWithWithPublicGetAccessorTypes {
+                static get myPublicStaticMethod(): publicClass {
+                    return null;
+                }
+                private static get myPrivateStaticMethod(): publicClass {
+                    return null;
+                }
+                get myPublicMethod(): publicClass {
+                    return null;
+                }
+                private get myPrivateMethod(): publicClass {
+                    return null;
+                }
+                static get myPublicStaticMethod1() {
+                    return new publicClass();
+                }
+                private static get myPrivateStaticMethod1() {
+                    return new publicClass();
+                }
+                get myPublicMethod1() {
+                    return new publicClass();
+                }
+                private get myPrivateMethod1() {
+                    return new publicClass();
+                }
+            }
+    
+            export class publicClassWithWithPrivateSetAccessorTypes {
+                static set myPublicStaticMethod(param: privateClass) {
+                }
+                private static set myPrivateStaticMethod(param: privateClass) {
+                }
+                set myPublicMethod(param: privateClass) {
+                }
+                private set myPrivateMethod(param: privateClass) {
+                }
+            }
+    
+            export class publicClassWithWithPublicSetAccessorTypes {
+                static set myPublicStaticMethod(param: publicClass) {
+                }
+                private static set myPrivateStaticMethod(param: publicClass) {
+                }
+                set myPublicMethod(param: publicClass) {
+                }
+                private set myPrivateMethod(param: publicClass) {
+                }
+            }
+    
+            class privateClassWithWithPrivateSetAccessorTypes {
+                static set myPublicStaticMethod(param: privateClass) {
+                }
+                private static set myPrivateStaticMethod(param: privateClass) {
+                }
+                set myPublicMethod(param: privateClass) {
+                }
+                private set myPrivateMethod(param: privateClass) {
+                }
+            }
+    
+            class privateClassWithWithPublicSetAccessorTypes {
+                static set myPublicStaticMethod(param: publicClass) {
+                }
+                private static set myPrivateStaticMethod(param: publicClass) {
+                }
+                set myPublicMethod(param: publicClass) {
+                }
+                private set myPrivateMethod(param: publicClass) {
+                }
+            }
+    
+            export class publicClassWithPrivateModuleGetAccessorTypes {
+                static get myPublicStaticMethod(): privateModule.publicClass {
+                    return null;
+                }
+                get myPublicMethod(): privateModule.publicClass {
+                    return null;
+                }
+                static get myPublicStaticMethod1() {
+                    return new privateModule.publicClass();
+                }
+                get myPublicMethod1() {
+                    return new privateModule.publicClass();
+                }
+            }
+    
+            export class publicClassWithPrivateModuleSetAccessorTypes {
+                static set myPublicStaticMethod(param: privateModule.publicClass) {
+                }
+                set myPublicMethod(param: privateModule.publicClass) {
+                }
+            }
+    
+            class privateClassWithPrivateModuleGetAccessorTypes {
+                static get myPublicStaticMethod(): privateModule.publicClass {
+                    return null;
+                }
+                get myPublicMethod(): privateModule.publicClass {
+                    return null;
+                }
+                static get myPublicStaticMethod1() {
+                    return new privateModule.publicClass();
+                }
+                get myPublicMethod1() {
+                    return new privateModule.publicClass();
+                }
+            }
+    
+            class privateClassWithPrivateModuleSetAccessorTypes {
+                static set myPublicStaticMethod(param: privateModule.publicClass) {
+                }
+                set myPublicMethod(param: privateModule.publicClass) {
+                }
+            }
+        }
+    
+        export class publicClassWithWithPrivateGetAccessorTypes {
+            static get myPublicStaticMethod(): privateClass { // Error
+                                               ~~~~~~~~~~~~
+!!! error TS4040: Return type of public static getter 'myPublicStaticMethod' from exported class has or is using private name 'privateClass'.
+                return null;
+            }
+            private static get myPrivateStaticMethod(): privateClass {
+                return null;
+            }
+            get myPublicMethod(): privateClass { // Error
+                                  ~~~~~~~~~~~~
+!!! error TS4043: Return type of public getter 'myPublicMethod' from exported class has or is using private name 'privateClass'.
+                return null;
+            }
+            private get myPrivateMethod(): privateClass {
+                return null;
+            }
+            static get myPublicStaticMethod1() { // Error
+                       ~~~~~~~~~~~~~~~~~~~~~
+!!! error TS4040: Return type of public static getter 'myPublicStaticMethod1' from exported class has or is using private name 'privateClass'.
+                return new privateClass();
+            }
+            private static get myPrivateStaticMethod1() {
+                return new privateClass();
+            }
+            get myPublicMethod1() { // Error
+                ~~~~~~~~~~~~~~~
+!!! error TS4043: Return type of public getter 'myPublicMethod1' from exported class has or is using private name 'privateClass'.
+                return new privateClass();
+            }
+            private get myPrivateMethod1() {
+                return new privateClass();
+            }
+        }
+    
+        export class publicClassWithWithPublicGetAccessorTypes {
+            static get myPublicStaticMethod(): publicClass {
+                return null;
+            }
+            private static get myPrivateStaticMethod(): publicClass {
+                return null;
+            }
+            get myPublicMethod(): publicClass {
+                return null;
+            }
+            private get myPrivateMethod(): publicClass {
+                return null;
+            }
+            static get myPublicStaticMethod1() {
+                return new publicClass();
+            }
+            private static get myPrivateStaticMethod1() {
+                return new publicClass();
+            }
+            get myPublicMethod1() {
+                return new publicClass();
+            }
+            private get myPrivateMethod1() {
+                return new publicClass();
+            }
+        }
+    
+        class privateClassWithWithPrivateGetAccessorTypes {
+            static get myPublicStaticMethod(): privateClass {
+                return null;
+            }
+            private static get myPrivateStaticMethod(): privateClass {
+                return null;
+            }
+            get myPublicMethod(): privateClass {
+                return null;
+            }
+            private get myPrivateMethod(): privateClass {
+                return null;
+            }
+            static get myPublicStaticMethod1() {
+                return new privateClass();
+            }
+            private static get myPrivateStaticMethod1() {
+                return new privateClass();
+            }
+            get myPublicMethod1() {
+                return new privateClass();
+            }
+            private get myPrivateMethod1() {
+                return new privateClass();
+            }
+        }
+    
+        class privateClassWithWithPublicGetAccessorTypes {
+            static get myPublicStaticMethod(): publicClass {
+                return null;
+            }
+            private static get myPrivateStaticMethod(): publicClass {
+                return null;
+            }
+            get myPublicMethod(): publicClass {
+                return null;
+            }
+            private get myPrivateMethod(): publicClass {
+                return null;
+            }
+            static get myPublicStaticMethod1() {
+                return new publicClass();
+            }
+            private static get myPrivateStaticMethod1() {
+                return new publicClass();
+            }
+            get myPublicMethod1() {
+                return new publicClass();
+            }
+            private get myPrivateMethod1() {
+                return new publicClass();
+            }
+        }
+    
+        export class publicClassWithWithPrivateSetAccessorTypes {
+            static set myPublicStaticMethod(param: privateClass) { // Error
+                                                   ~~~~~~~~~~~~
+!!! error TS4035: Parameter type of public static setter 'myPublicStaticMethod' from exported class has or is using private name 'privateClass'.
+            }
+            private static set myPrivateStaticMethod(param: privateClass) {
+            }
+            set myPublicMethod(param: privateClass) { // Error
+                                      ~~~~~~~~~~~~
+!!! error TS4037: Parameter type of public setter 'myPublicMethod' from exported class has or is using private name 'privateClass'.
+            }
+            private set myPrivateMethod(param: privateClass) {
+            }
+        }
+    
+        export class publicClassWithWithPublicSetAccessorTypes {
+            static set myPublicStaticMethod(param: publicClass) {
+            }
+            private static set myPrivateStaticMethod(param: publicClass) {
+            }
+            set myPublicMethod(param: publicClass) {
+            }
+            private set myPrivateMethod(param: publicClass) {
+            }
+        }
+    
+        class privateClassWithWithPrivateSetAccessorTypes {
+            static set myPublicStaticMethod(param: privateClass) {
+            }
+            private static set myPrivateStaticMethod(param: privateClass) {
+            }
+            set myPublicMethod(param: privateClass) {
+            }
+            private set myPrivateMethod(param: privateClass) {
+            }
+        }
+    
+        class privateClassWithWithPublicSetAccessorTypes {
+            static set myPublicStaticMethod(param: publicClass) {
+            }
+            private static set myPrivateStaticMethod(param: publicClass) {
+            }
+            set myPublicMethod(param: publicClass) {
+            }
+            private set myPrivateMethod(param: publicClass) {
+            }
+        }
+    
+        export class publicClassWithPrivateModuleGetAccessorTypes {
+            static get myPublicStaticMethod(): privateModule.publicClass { // Error
+                                               ~~~~~~~~~~~~~
+!!! error TS4040: Return type of public static getter 'myPublicStaticMethod' from exported class has or is using private name 'privateModule'.
+                return null;
+            }
+            get myPublicMethod(): privateModule.publicClass { // Error
+                                  ~~~~~~~~~~~~~
+!!! error TS4043: Return type of public getter 'myPublicMethod' from exported class has or is using private name 'privateModule'.
+                return null;
+            }
+            static get myPublicStaticMethod1() { // Error
+                       ~~~~~~~~~~~~~~~~~~~~~
+!!! error TS4039: Return type of public static getter 'myPublicStaticMethod1' from exported class has or is using name 'privateModule.publicClass' from private module 'privateModule'.
+                return new privateModule.publicClass();
+            }
+            get myPublicMethod1() { // Error
+                ~~~~~~~~~~~~~~~
+!!! error TS4042: Return type of public getter 'myPublicMethod1' from exported class has or is using name 'privateModule.publicClass' from private module 'privateModule'.
+                return new privateModule.publicClass();
+            }
+        }
+    
+        export class publicClassWithPrivateModuleSetAccessorTypes {
+            static set myPublicStaticMethod(param: privateModule.publicClass) { // Error
+                                                   ~~~~~~~~~~~~~
+!!! error TS4035: Parameter type of public static setter 'myPublicStaticMethod' from exported class has or is using private name 'privateModule'.
+            }
+            set myPublicMethod(param: privateModule.publicClass) { // Error
+                                      ~~~~~~~~~~~~~
+!!! error TS4037: Parameter type of public setter 'myPublicMethod' from exported class has or is using private name 'privateModule'.
+            }
+        }
+    
+        class privateClassWithPrivateModuleGetAccessorTypes {
+            static get myPublicStaticMethod(): privateModule.publicClass {
+                return null;
+            }
+            get myPublicMethod(): privateModule.publicClass {
+                return null;
+            }
+            static get myPublicStaticMethod1() {
+                return new privateModule.publicClass();
+            }
+            get myPublicMethod1() {
+                return new privateModule.publicClass();
+            }
+        }
+    
+        class privateClassWithPrivateModuleSetAccessorTypes {
+            static set myPublicStaticMethod(param: privateModule.publicClass) {
+            }
+            set myPublicMethod(param: privateModule.publicClass) {
+            }
+        }
     }