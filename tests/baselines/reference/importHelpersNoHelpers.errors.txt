--- conflicted
+++ resolved
@@ -1,63 +1,51 @@
-<<<<<<< HEAD
-tests/cases/compiler/external.ts(1,1): error TS2305: Module 'tslib' has no exported member '__decorate'.
-tests/cases/compiler/external.ts(1,1): error TS2305: Module 'tslib' has no exported member '__extends'.
-tests/cases/compiler/external.ts(1,1): error TS2305: Module 'tslib' has no exported member '__metadata'.
-tests/cases/compiler/external.ts(1,1): error TS2305: Module 'tslib' has no exported member '__param'.
-
-
-==== tests/cases/compiler/external.ts (4 errors) ====
-    export class A { }
-    
-=======
-error TS2305: Module 'tslib' has no exported member '__assign'.
-error TS2305: Module 'tslib' has no exported member '__decorate'.
-error TS2305: Module 'tslib' has no exported member '__extends'.
-error TS2305: Module 'tslib' has no exported member '__metadata'.
-error TS2305: Module 'tslib' has no exported member '__param'.
-error TS2305: Module 'tslib' has no exported member '__rest'.
-
-
-!!! error TS2305: Module 'tslib' has no exported member '__assign'.
->>>>>>> 9a1a605f
-!!! error TS2305: Module 'tslib' has no exported member '__decorate'.
-    
-!!! error TS2305: Module 'tslib' has no exported member '__extends'.
-    
-!!! error TS2305: Module 'tslib' has no exported member '__metadata'.
-    
-!!! error TS2305: Module 'tslib' has no exported member '__param'.
-<<<<<<< HEAD
-=======
-!!! error TS2305: Module 'tslib' has no exported member '__rest'.
-==== tests/cases/compiler/external.ts (0 errors) ====
-    export class A { }
->>>>>>> 9a1a605f
-    export class B extends A { }
-    
-    declare var dec: any;
-    
-    @dec
-    class C {
-        method(@dec x: number) {
-        }
-    }
-    
-    const o = { a: 1 };
-    const y = { ...o };
-    const { ...x } = y;
-    
-==== tests/cases/compiler/script.ts (0 errors) ====
-    class A { }
-    class B extends A { }
-    
-    declare var dec: any;
-    
-    @dec
-    class C {
-        method(@dec x: number) {
-        }
-    }
-    
-==== tests/cases/compiler/tslib.d.ts (0 errors) ====
-    export {}
+tests/cases/compiler/external.ts(2,16): error TS2343: This syntax requires an imported helper named '__extends', but module 'tslib' has no exported member '__extends'.
+tests/cases/compiler/external.ts(6,1): error TS2343: This syntax requires an imported helper named '__decorate', but module 'tslib' has no exported member '__decorate'.
+tests/cases/compiler/external.ts(6,1): error TS2343: This syntax requires an imported helper named '__metadata', but module 'tslib' has no exported member '__metadata'.
+tests/cases/compiler/external.ts(8,12): error TS2343: This syntax requires an imported helper named '__param', but module 'tslib' has no exported member '__param'.
+tests/cases/compiler/external.ts(13,13): error TS2343: This syntax requires an imported helper named '__assign', but module 'tslib' has no exported member '__assign'.
+tests/cases/compiler/external.ts(14,12): error TS2343: This syntax requires an imported helper named '__rest', but module 'tslib' has no exported member '__rest'.
+
+
+==== tests/cases/compiler/external.ts (6 errors) ====
+    export class A { }
+    export class B extends A { }
+                   ~~~~~~~~~
+!!! error TS2343: This syntax requires an imported helper named '__extends', but module 'tslib' has no exported member '__extends'.
+    
+    declare var dec: any;
+    
+    @dec
+    ~~~~
+!!! error TS2343: This syntax requires an imported helper named '__decorate', but module 'tslib' has no exported member '__decorate'.
+    ~~~~
+!!! error TS2343: This syntax requires an imported helper named '__metadata', but module 'tslib' has no exported member '__metadata'.
+    class C {
+        method(@dec x: number) {
+               ~~~~
+!!! error TS2343: This syntax requires an imported helper named '__param', but module 'tslib' has no exported member '__param'.
+        }
+    }
+    
+    const o = { a: 1 };
+    const y = { ...o };
+                ~~~~
+!!! error TS2343: This syntax requires an imported helper named '__assign', but module 'tslib' has no exported member '__assign'.
+    const { ...x } = y;
+               ~
+!!! error TS2343: This syntax requires an imported helper named '__rest', but module 'tslib' has no exported member '__rest'.
+    
+==== tests/cases/compiler/script.ts (0 errors) ====
+    class A { }
+    class B extends A { }
+    
+    declare var dec: any;
+    
+    @dec
+    class C {
+        method(@dec x: number) {
+        }
+    }
+    
+==== tests/cases/compiler/tslib.d.ts (0 errors) ====
+    export {}
     