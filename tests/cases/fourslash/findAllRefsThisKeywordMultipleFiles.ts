--- conflicted
+++ resolved
@@ -1,25 +1,15 @@
-/// <reference path='fourslash.ts' />
-
-// @Filename: file1.ts
-////[|this|]; [|this|];
-
-// @Filename: file2.ts
-////[|this|];
-////[|this|];
-
-// @Filename: file3.ts
-//// ((x = [|this|], y) => [|this|])([|this|], [|this|]);
-//// // different 'this'
-//// function f(this) { return this; }
-
-<<<<<<< HEAD
-goTo.file("file1.ts");
-goTo.marker();
-
-// TODO (drosen): The CURRENT behavior is that findAllRefs doesn't work on 'this' or 'super' keywords.
-//                This should change down the line.
-verify.referencesAre([]);
-=======
-verify.rangesReferenceEachOther();
-
->>>>>>> 999ac0ad
+/// <reference path='fourslash.ts' />
+
+// @Filename: file1.ts
+////[|this|]; [|this|];
+
+// @Filename: file2.ts
+////[|this|];
+////[|this|];
+
+// @Filename: file3.ts
+//// ((x = [|this|], y) => [|this|])([|this|], [|this|]);
+//// // different 'this'
+//// function f(this) { return this; }
+
+verify.rangesReferenceEachOther();