--- conflicted
+++ resolved
@@ -1,422 +1,382 @@
-/* @internal */
-namespace ts.codefix {
-    const fixName = "unusedIdentifier";
-    const fixIdPrefix = "unusedIdentifier_prefix";
-    const fixIdDelete = "unusedIdentifier_delete";
-    const errorCodes = [
-        Diagnostics._0_is_declared_but_its_value_is_never_read.code,
-        Diagnostics._0_is_declared_but_never_used.code,
-        Diagnostics.Property_0_is_declared_but_its_value_is_never_read.code,
-        Diagnostics.All_imports_in_import_declaration_are_unused.code,
-        Diagnostics.All_destructured_elements_are_unused.code,
-        Diagnostics.All_variables_are_unused.code,
-    ];
-    registerCodeFix({
-        errorCodes,
-        getCodeActions(context) {
-<<<<<<< HEAD
-            const { errorCode, sourceFile, program } = context;
-            const checker = program.getTypeChecker();
-            const importDecl = tryGetFullImport(sourceFile, context.span.start);
-=======
-            const { errorCode, sourceFile } = context;
-            const startToken = getTokenAtPosition(sourceFile, context.span.start, /*includeJsDocComment*/ false);
-
-            const importDecl = tryGetFullImport(startToken);
->>>>>>> cc46ea1d
-            if (importDecl) {
-                const changes = textChanges.ChangeTracker.with(context, t => t.deleteNode(sourceFile, importDecl));
-                return [createCodeFixAction(fixName, changes, [Diagnostics.Remove_import_from_0, showModuleSpecifier(importDecl)], fixIdDelete, Diagnostics.Delete_all_unused_declarations)];
-            }
-<<<<<<< HEAD
-            const delDestructure = textChanges.ChangeTracker.with(context, t => tryDeleteFullDestructure(t, sourceFile, context.span.start, /*deleted*/ undefined, checker, /*isFixAll*/ false));
-=======
-            const delDestructure = textChanges.ChangeTracker.with(context, t => tryDeleteFullDestructure(t, sourceFile, startToken, /*deleted*/ undefined));
->>>>>>> cc46ea1d
-            if (delDestructure.length) {
-                return [createCodeFixAction(fixName, delDestructure, Diagnostics.Remove_destructuring, fixIdDelete, Diagnostics.Delete_all_unused_declarations)];
-            }
-            const delVar = textChanges.ChangeTracker.with(context, t => tryDeleteFullVariableStatement(t, sourceFile, startToken, /*deleted*/ undefined));
-            if (delVar.length) {
-                return [createCodeFixAction(fixName, delDestructure, Diagnostics.Remove_variable_statement, fixIdDelete, Diagnostics.Delete_all_unused_declarations)];
-            }
-
-            const token = getToken(sourceFile, textSpanEnd(context.span));
-            const result: CodeFixAction[] = [];
-
-            const deletion = textChanges.ChangeTracker.with(context, t => tryDeleteDeclaration(t, sourceFile, token, /*deleted*/ undefined, checker, /*isFixAll*/ false));
-            if (deletion.length) {
-                result.push(createCodeFixAction(fixName, deletion, [Diagnostics.Remove_declaration_for_Colon_0, token.getText(sourceFile)], fixIdDelete, Diagnostics.Delete_all_unused_declarations));
-            }
-
-            const prefix = textChanges.ChangeTracker.with(context, t => tryPrefixDeclaration(t, errorCode, sourceFile, token));
-            if (prefix.length) {
-                result.push(createCodeFixAction(fixName, prefix, [Diagnostics.Prefix_0_with_an_underscore, token.getText(sourceFile)], fixIdPrefix, Diagnostics.Prefix_all_unused_declarations_with_where_possible));
-            }
-
-            return result;
-        },
-        fixIds: [fixIdPrefix, fixIdDelete],
-        getAllCodeActions: context => {
-            // Track a set of deleted nodes that may be ancestors of other marked for deletion -- only delete the ancestors.
-            const deleted = new NodeSet();
-            const { sourceFile, program } = context;
-            const checker = program.getTypeChecker();
-            return codeFixAll(context, errorCodes, (changes, diag) => {
-<<<<<<< HEAD
-                const token = findPrecedingToken(textSpanEnd(diag), diag.file!);
-=======
-                const { sourceFile } = context;
-                const startToken = getTokenAtPosition(sourceFile, diag.start, /*includeJsDocComment*/ false);
-                const token = findPrecedingToken(textSpanEnd(diag), diag.file)!;
->>>>>>> cc46ea1d
-                switch (context.fixId) {
-                    case fixIdPrefix:
-                        if (isIdentifier(token) && canPrefix(token)) {
-                            tryPrefixDeclaration(changes, diag.code, sourceFile, token);
-                        }
-                        break;
-                    case fixIdDelete:
-                        // Ignore if this range was already deleted.
-                        if (deleted.some(d => rangeContainsPosition(d, diag.start))) break;
-
-                        const importDecl = tryGetFullImport(startToken);
-                        if (importDecl) {
-                            changes.deleteNode(sourceFile, importDecl);
-                        }
-<<<<<<< HEAD
-                        else {
-                            if (!tryDeleteFullDestructure(changes, sourceFile, diag.start!, deleted, checker, /*isFixAll*/ true)) {
-                                tryDeleteDeclaration(changes, sourceFile, token, deleted, checker, /*isFixAll*/ true);
-                            }
-=======
-                        else if (!tryDeleteFullDestructure(changes, sourceFile, startToken, deleted) && !tryDeleteFullVariableStatement(changes, sourceFile, startToken, deleted)) {
-                            tryDeleteDeclaration(changes, sourceFile, token, deleted);
->>>>>>> cc46ea1d
-                        }
-                        break;
-                    default:
-                        Debug.fail(JSON.stringify(context.fixId));
-                }
-            });
-        },
-    });
-
-    // Sometimes the diagnostic span is an entire ImportDeclaration, so we should remove the whole thing.
-    function tryGetFullImport(startToken: Node): ImportDeclaration | undefined {
-        return startToken.kind === SyntaxKind.ImportKeyword ? tryCast(startToken.parent, isImportDeclaration) : undefined;
-    }
-
-<<<<<<< HEAD
-    function tryDeleteFullDestructure(changes: textChanges.ChangeTracker, sourceFile: SourceFile, pos: number, deletedAncestors: NodeSet | undefined, checker: TypeChecker, isFixAll: boolean): boolean {
-        const startToken = getTokenAtPosition(sourceFile, pos, /*includeJsDocComment*/ false);
-=======
-    function tryDeleteFullDestructure(changes: textChanges.ChangeTracker, sourceFile: SourceFile, startToken: Node, deletedAncestors: NodeSet | undefined): boolean {
->>>>>>> cc46ea1d
-        if (startToken.kind !== SyntaxKind.OpenBraceToken || !isObjectBindingPattern(startToken.parent)) return false;
-        const decl = cast(startToken.parent, isObjectBindingPattern).parent;
-        switch (decl.kind) {
-            case SyntaxKind.VariableDeclaration:
-                tryDeleteVariableDeclaration(changes, sourceFile, decl, deletedAncestors);
-                break;
-            case SyntaxKind.Parameter:
-                if (!mayDeleteParameter(decl, checker, isFixAll)) break;
-                if (deletedAncestors) deletedAncestors.add(decl);
-                changes.deleteNodeInList(sourceFile, decl);
-                break;
-            case SyntaxKind.BindingElement:
-            if (deletedAncestors) deletedAncestors.add(decl);
-                changes.deleteNode(sourceFile, decl);
-                break;
-            default:
-                return Debug.assertNever(decl);
-        }
-        return true;
-    }
-
-    function tryDeleteFullVariableStatement(changes: textChanges.ChangeTracker, sourceFile: SourceFile, startToken: Node, deletedAncestors: NodeSet | undefined) {
-        const declarationList = tryCast(startToken.parent, isVariableDeclarationList);
-        if (declarationList && declarationList.getChildren(sourceFile)[0] === startToken) {
-            if (deletedAncestors) deletedAncestors.add(declarationList);
-            changes.deleteNode(sourceFile, declarationList.parent.kind === SyntaxKind.VariableStatement ? declarationList.parent : declarationList);
-            return true;
-        }
-        return false;
-    }
-
-    function getToken(sourceFile: SourceFile, pos: number): Node {
-        const token = findPrecedingToken(pos, sourceFile, /*startNode*/ undefined, /*includeJsDoc*/ true)!;
-        // this handles var ["computed"] = 12;
-        return token.kind === SyntaxKind.CloseBracketToken ? findPrecedingToken(pos - 1, sourceFile)! : token;
-    }
-
-    function tryPrefixDeclaration(changes: textChanges.ChangeTracker, errorCode: number, sourceFile: SourceFile, token: Node): void {
-        // Don't offer to prefix a property.
-        if (errorCode !== Diagnostics.Property_0_is_declared_but_its_value_is_never_read.code && isIdentifier(token) && canPrefix(token)) {
-            changes.replaceNode(sourceFile, token, createIdentifier(`_${token.text}`));
-        }
-    }
-
-    function canPrefix(token: Identifier): boolean {
-        switch (token.parent.kind) {
-            case SyntaxKind.Parameter:
-                return true;
-            case SyntaxKind.VariableDeclaration: {
-                const varDecl = token.parent as VariableDeclaration;
-                switch (varDecl.parent.parent.kind) {
-                    case SyntaxKind.ForOfStatement:
-                    case SyntaxKind.ForInStatement:
-                        return true;
-                }
-            }
-        }
-        return false;
-    }
-
-    function tryDeleteDeclaration(changes: textChanges.ChangeTracker, sourceFile: SourceFile, token: Node, deletedAncestors: NodeSet | undefined, checker: TypeChecker, isFixAll: boolean): void {
-        switch (token.kind) {
-            case SyntaxKind.Identifier:
-                tryDeleteIdentifier(changes, sourceFile, <Identifier>token, deletedAncestors, checker, isFixAll);
-                break;
-            case SyntaxKind.PropertyDeclaration:
-            case SyntaxKind.NamespaceImport:
-                if (deletedAncestors) deletedAncestors.add(token.parent);
-                changes.deleteNode(sourceFile, token.parent);
-                break;
-            default:
-                tryDeleteDefault(changes, sourceFile, token, deletedAncestors);
-        }
-    }
-
-    function tryDeleteDefault(changes: textChanges.ChangeTracker, sourceFile: SourceFile, token: Node, deletedAncestors: NodeSet | undefined): void {
-        if (isDeclarationName(token)) {
-            if (deletedAncestors) deletedAncestors.add(token.parent);
-            changes.deleteNode(sourceFile, token.parent);
-        }
-        else if (isLiteralComputedPropertyDeclarationName(token)) {
-            if (deletedAncestors) deletedAncestors.add(token.parent.parent);
-            changes.deleteNode(sourceFile, token.parent.parent);
-        }
-    }
-
-    function tryDeleteIdentifier(changes: textChanges.ChangeTracker, sourceFile: SourceFile, identifier: Identifier, deletedAncestors: NodeSet | undefined, checker: TypeChecker, isFixAll: boolean): void {
-        const parent = identifier.parent;
-        switch (parent.kind) {
-            case SyntaxKind.VariableDeclaration:
-                tryDeleteVariableDeclaration(changes, sourceFile, <VariableDeclaration>parent, deletedAncestors);
-                break;
-
-            case SyntaxKind.TypeParameter:
-                const typeParameters = getEffectiveTypeParameterDeclarations(<DeclarationWithTypeParameters>parent.parent);
-                if (typeParameters.length === 1) {
-                    const { pos, end } = cast(typeParameters, isNodeArray);
-                    const previousToken = getTokenAtPosition(sourceFile, pos - 1, /*includeJsDocComment*/ false);
-                    const nextToken = getTokenAtPosition(sourceFile, end, /*includeJsDocComment*/ false);
-                    Debug.assert(previousToken.kind === SyntaxKind.LessThanToken);
-                    Debug.assert(nextToken.kind === SyntaxKind.GreaterThanToken);
-
-                    changes.deleteNodeRange(sourceFile, previousToken, nextToken);
-                }
-                else {
-                    changes.deleteNodeInList(sourceFile, parent);
-                }
-                break;
-
-            case SyntaxKind.Parameter:
-                if (!mayDeleteParameter(parent as ParameterDeclaration, checker, isFixAll)) break;
-                const oldFunction = parent.parent;
-
-                if (isArrowFunction(oldFunction) && oldFunction.parameters.length === 1) {
-                    // Lambdas with exactly one parameter are special because, after removal, there
-                    // must be an empty parameter list (i.e. `()`) and this won't necessarily be the
-                    // case if the parameter is simply removed (e.g. in `x => 1`).
-                    const newFunction = updateArrowFunction(
-                        oldFunction,
-                        oldFunction.modifiers,
-                        oldFunction.typeParameters,
-                        /*parameters*/ undefined!, // TODO: GH#18217
-                        oldFunction.type,
-                        oldFunction.equalsGreaterThanToken,
-                        oldFunction.body);
-
-                    // Drop leading and trailing trivia of the new function because we're only going
-                    // to replace the span (vs the full span) of the old function - the old leading
-                    // and trailing trivia will remain.
-                    suppressLeadingAndTrailingTrivia(newFunction);
-
-                    changes.replaceNode(sourceFile, oldFunction, newFunction);
-                }
-                else {
-                    changes.deleteNodeInList(sourceFile, parent);
-                }
-                break;
-
-            case SyntaxKind.BindingElement: {
-                const pattern = (parent as BindingElement).parent;
-                switch (pattern.kind) {
-                    case SyntaxKind.ArrayBindingPattern:
-                        changes.deleteNode(sourceFile, parent); // Don't delete ','
-                        break;
-                    case SyntaxKind.ObjectBindingPattern:
-                        changes.deleteNodeInList(sourceFile, parent);
-                        break;
-                    default:
-                        return Debug.assertNever(pattern);
-                }
-                break;
-            }
-
-            // handle case where 'import a = A;'
-            case SyntaxKind.ImportEqualsDeclaration:
-                const importEquals = getAncestor(identifier, SyntaxKind.ImportEqualsDeclaration)!;
-                changes.deleteNode(sourceFile, importEquals);
-                break;
-
-            case SyntaxKind.ImportSpecifier:
-                const namedImports = <NamedImports>parent.parent;
-                if (namedImports.elements.length === 1) {
-                    tryDeleteNamedImportBinding(changes, sourceFile, namedImports);
-                }
-                else {
-                    // delete import specifier
-                    changes.deleteNodeInList(sourceFile, parent);
-                }
-                break;
-
-            case SyntaxKind.ImportClause: // this covers both 'import |d|' and 'import |d,| *'
-                const importClause = <ImportClause>parent;
-                if (!importClause.namedBindings) { // |import d from './file'|
-                    changes.deleteNode(sourceFile, getAncestor(importClause, SyntaxKind.ImportDeclaration)!);
-                }
-                else {
-                    // import |d,| * as ns from './file'
-                    const start = importClause.name!.getStart(sourceFile);
-                    const nextToken = getTokenAtPosition(sourceFile, importClause.name!.end, /*includeJsDocComment*/ false);
-                    if (nextToken && nextToken.kind === SyntaxKind.CommaToken) {
-                        // shift first non-whitespace position after comma to the start position of the node
-                        const end = skipTrivia(sourceFile.text, nextToken.end, /*stopAfterLineBreaks*/ false, /*stopAtComments*/ true);
-                        changes.deleteRange(sourceFile, { pos: start, end });
-                    }
-                    else {
-                        changes.deleteNode(sourceFile, importClause.name!);
-                    }
-                }
-                break;
-
-            case SyntaxKind.NamespaceImport:
-                tryDeleteNamedImportBinding(changes, sourceFile, <NamespaceImport>parent);
-                break;
-
-            default:
-                tryDeleteDefault(changes, sourceFile, identifier, deletedAncestors);
-                break;
-        }
-    }
-
-    function tryDeleteNamedImportBinding(changes: textChanges.ChangeTracker, sourceFile: SourceFile, namedBindings: NamedImportBindings): void {
-        if (namedBindings.parent.name) {
-            // Delete named imports while preserving the default import
-            // import d|, * as ns| from './file'
-            // import d|, { a }| from './file'
-            const previousToken = getTokenAtPosition(sourceFile, namedBindings.pos - 1, /*includeJsDocComment*/ false);
-            if (previousToken && previousToken.kind === SyntaxKind.CommaToken) {
-                changes.deleteRange(sourceFile, { pos: previousToken.getStart(), end: namedBindings.end });
-            }
-        }
-        else {
-            // Delete the entire import declaration
-            // |import * as ns from './file'|
-            // |import { a } from './file'|
-            const importDecl = getAncestor(namedBindings, SyntaxKind.ImportDeclaration)!;
-            changes.deleteNode(sourceFile, importDecl);
-        }
-    }
-
-    // token.parent is a variableDeclaration
-    function tryDeleteVariableDeclaration(changes: textChanges.ChangeTracker, sourceFile: SourceFile, varDecl: VariableDeclaration, deletedAncestors: NodeSet | undefined): void {
-        switch (varDecl.parent.parent.kind) {
-            case SyntaxKind.ForStatement: {
-                const forStatement = varDecl.parent.parent;
-                const forInitializer = <VariableDeclarationList>forStatement.initializer;
-                if (forInitializer.declarations.length === 1) {
-                    if (deletedAncestors) deletedAncestors.add(forInitializer);
-                    changes.deleteNode(sourceFile, forInitializer);
-                }
-                else {
-                    if (deletedAncestors) deletedAncestors.add(varDecl);
-                    changes.deleteNodeInList(sourceFile, varDecl);
-                }
-                break;
-            }
-
-            case SyntaxKind.ForOfStatement:
-                const forOfStatement = varDecl.parent.parent;
-                Debug.assert(forOfStatement.initializer.kind === SyntaxKind.VariableDeclarationList);
-                const forOfInitializer = <VariableDeclarationList>forOfStatement.initializer;
-                if (deletedAncestors) deletedAncestors.add(forOfInitializer.declarations[0]);
-                changes.replaceNode(sourceFile, forOfInitializer.declarations[0], createObjectLiteral());
-                break;
-
-            case SyntaxKind.ForInStatement:
-            case SyntaxKind.TryStatement:
-                break;
-
-            default:
-                const variableStatement = varDecl.parent.parent;
-                if (variableStatement.declarationList.declarations.length === 1) {
-                    if (deletedAncestors) deletedAncestors.add(variableStatement);
-                    changes.deleteNode(sourceFile, variableStatement);
-                }
-                else {
-                    if (deletedAncestors) deletedAncestors.add(varDecl);
-                    changes.deleteNodeInList(sourceFile, varDecl);
-                }
-        }
-    }
-<<<<<<< HEAD
-
-    function mayDeleteParameter(p: ParameterDeclaration, checker: TypeChecker, isFixAll: boolean) {
-        const parent = p.parent;
-        switch (parent.kind) {
-            case SyntaxKind.MethodDeclaration:
-                // Don't remove a parameter if this overrides something
-                const symbol = checker.getSymbolAtLocation(parent.name);
-                if (isMemberSymbolInBaseType(symbol, checker)) return false;
-                // falls through
-
-            case SyntaxKind.Constructor:
-            case SyntaxKind.FunctionDeclaration:
-            case SyntaxKind.FunctionExpression:
-            case SyntaxKind.ArrowFunction: {
-                // Can't remove a non-last parameter. Can remove a parameter in code-fix-all if future parameters are also unused.
-                const { parameters } = parent;
-                const index = parameters.indexOf(p);
-                Debug.assert(index !== -1);
-                return isFixAll
-                    ? parameters.slice(index + 1).every(p => p.name.kind === SyntaxKind.Identifier && !p.symbol.isReferenced)
-                    : index === parameters.length - 1;
-            }
-
-            case SyntaxKind.SetAccessor:
-                // Setter must have a parameter
-                return false;
-
-            default:
-                return Debug.failBadSyntaxKind(parent);
-        }
-    }
-
-    class NodeSet {
-        private map = createMap<Node>();
-
-        add(node: Node): void {
-            this.map.set(String(getNodeId(node)), node);
-        }
-
-        some(pred: (node: Node) => boolean): boolean {
-            return forEachEntry(this.map, pred) || false;
-        }
-    }
-=======
->>>>>>> cc46ea1d
-}
+/* @internal */
+namespace ts.codefix {
+    const fixName = "unusedIdentifier";
+    const fixIdPrefix = "unusedIdentifier_prefix";
+    const fixIdDelete = "unusedIdentifier_delete";
+    const errorCodes = [
+        Diagnostics._0_is_declared_but_its_value_is_never_read.code,
+        Diagnostics._0_is_declared_but_never_used.code,
+        Diagnostics.Property_0_is_declared_but_its_value_is_never_read.code,
+        Diagnostics.All_imports_in_import_declaration_are_unused.code,
+        Diagnostics.All_destructured_elements_are_unused.code,
+        Diagnostics.All_variables_are_unused.code,
+    ];
+    registerCodeFix({
+        errorCodes,
+        getCodeActions(context) {
+            const { errorCode, sourceFile, program } = context;
+            const checker = program.getTypeChecker();
+            const startToken = getTokenAtPosition(sourceFile, context.span.start, /*includeJsDocComment*/ false);
+
+            const importDecl = tryGetFullImport(startToken);
+            if (importDecl) {
+                const changes = textChanges.ChangeTracker.with(context, t => t.deleteNode(sourceFile, importDecl));
+                return [createCodeFixAction(fixName, changes, [Diagnostics.Remove_import_from_0, showModuleSpecifier(importDecl)], fixIdDelete, Diagnostics.Delete_all_unused_declarations)];
+            }
+            const delDestructure = textChanges.ChangeTracker.with(context, t => tryDeleteFullDestructure(t, sourceFile, startToken, /*deleted*/ undefined, checker, /*isFixAll*/ false));
+            if (delDestructure.length) {
+                return [createCodeFixAction(fixName, delDestructure, Diagnostics.Remove_destructuring, fixIdDelete, Diagnostics.Delete_all_unused_declarations)];
+            }
+            const delVar = textChanges.ChangeTracker.with(context, t => tryDeleteFullVariableStatement(t, sourceFile, startToken, /*deleted*/ undefined));
+            if (delVar.length) {
+                return [createCodeFixAction(fixName, delDestructure, Diagnostics.Remove_variable_statement, fixIdDelete, Diagnostics.Delete_all_unused_declarations)];
+            }
+
+            const token = getToken(sourceFile, textSpanEnd(context.span));
+            const result: CodeFixAction[] = [];
+
+            const deletion = textChanges.ChangeTracker.with(context, t => tryDeleteDeclaration(t, sourceFile, token, /*deleted*/ undefined, checker, /*isFixAll*/ false));
+            if (deletion.length) {
+                result.push(createCodeFixAction(fixName, deletion, [Diagnostics.Remove_declaration_for_Colon_0, token.getText(sourceFile)], fixIdDelete, Diagnostics.Delete_all_unused_declarations));
+            }
+
+            const prefix = textChanges.ChangeTracker.with(context, t => tryPrefixDeclaration(t, errorCode, sourceFile, token));
+            if (prefix.length) {
+                result.push(createCodeFixAction(fixName, prefix, [Diagnostics.Prefix_0_with_an_underscore, token.getText(sourceFile)], fixIdPrefix, Diagnostics.Prefix_all_unused_declarations_with_where_possible));
+            }
+
+            return result;
+        },
+        fixIds: [fixIdPrefix, fixIdDelete],
+        getAllCodeActions: context => {
+            // Track a set of deleted nodes that may be ancestors of other marked for deletion -- only delete the ancestors.
+            const deleted = new NodeSet();
+            const { sourceFile, program } = context;
+            const checker = program.getTypeChecker();
+            return codeFixAll(context, errorCodes, (changes, diag) => {
+                const startToken = getTokenAtPosition(sourceFile, diag.start, /*includeJsDocComment*/ false);
+                const token = findPrecedingToken(textSpanEnd(diag), diag.file)!;
+                switch (context.fixId) {
+                    case fixIdPrefix:
+                        if (isIdentifier(token) && canPrefix(token)) {
+                            tryPrefixDeclaration(changes, diag.code, sourceFile, token);
+                        }
+                        break;
+                    case fixIdDelete:
+                        // Ignore if this range was already deleted.
+                        if (deleted.some(d => rangeContainsPosition(d, diag.start))) break;
+
+                        const importDecl = tryGetFullImport(startToken);
+                        if (importDecl) {
+                            changes.deleteNode(sourceFile, importDecl);
+                        }
+                        else if (!tryDeleteFullDestructure(changes, sourceFile, startToken, deleted, checker, /*isFixAll*/ true) &&
+                            !tryDeleteFullVariableStatement(changes, sourceFile, startToken, deleted)) {
+                            tryDeleteDeclaration(changes, sourceFile, token, deleted, checker, /*isFixAll*/ true);
+                        }
+                        break;
+                    default:
+                        Debug.fail(JSON.stringify(context.fixId));
+                }
+            });
+        },
+    });
+
+    // Sometimes the diagnostic span is an entire ImportDeclaration, so we should remove the whole thing.
+    function tryGetFullImport(startToken: Node): ImportDeclaration | undefined {
+        return startToken.kind === SyntaxKind.ImportKeyword ? tryCast(startToken.parent, isImportDeclaration) : undefined;
+    }
+
+    function tryDeleteFullDestructure(changes: textChanges.ChangeTracker, sourceFile: SourceFile, startToken: Node, deletedAncestors: NodeSet | undefined, checker: TypeChecker, isFixAll: boolean): boolean {
+        if (startToken.kind !== SyntaxKind.OpenBraceToken || !isObjectBindingPattern(startToken.parent)) return false;
+        const decl = cast(startToken.parent, isObjectBindingPattern).parent;
+        switch (decl.kind) {
+            case SyntaxKind.VariableDeclaration:
+                tryDeleteVariableDeclaration(changes, sourceFile, decl, deletedAncestors);
+                break;
+            case SyntaxKind.Parameter:
+                if (!mayDeleteParameter(decl, checker, isFixAll)) break;
+                if (deletedAncestors) deletedAncestors.add(decl);
+                changes.deleteNodeInList(sourceFile, decl);
+                break;
+            case SyntaxKind.BindingElement:
+            if (deletedAncestors) deletedAncestors.add(decl);
+                changes.deleteNode(sourceFile, decl);
+                break;
+            default:
+                return Debug.assertNever(decl);
+        }
+        return true;
+    }
+
+    function tryDeleteFullVariableStatement(changes: textChanges.ChangeTracker, sourceFile: SourceFile, startToken: Node, deletedAncestors: NodeSet | undefined) {
+        const declarationList = tryCast(startToken.parent, isVariableDeclarationList);
+        if (declarationList && declarationList.getChildren(sourceFile)[0] === startToken) {
+            if (deletedAncestors) deletedAncestors.add(declarationList);
+            changes.deleteNode(sourceFile, declarationList.parent.kind === SyntaxKind.VariableStatement ? declarationList.parent : declarationList);
+            return true;
+        }
+        return false;
+    }
+
+    function getToken(sourceFile: SourceFile, pos: number): Node {
+        const token = findPrecedingToken(pos, sourceFile, /*startNode*/ undefined, /*includeJsDoc*/ true)!;
+        // this handles var ["computed"] = 12;
+        return token.kind === SyntaxKind.CloseBracketToken ? findPrecedingToken(pos - 1, sourceFile)! : token;
+    }
+
+    function tryPrefixDeclaration(changes: textChanges.ChangeTracker, errorCode: number, sourceFile: SourceFile, token: Node): void {
+        // Don't offer to prefix a property.
+        if (errorCode !== Diagnostics.Property_0_is_declared_but_its_value_is_never_read.code && isIdentifier(token) && canPrefix(token)) {
+            changes.replaceNode(sourceFile, token, createIdentifier(`_${token.text}`));
+        }
+    }
+
+    function canPrefix(token: Identifier): boolean {
+        switch (token.parent.kind) {
+            case SyntaxKind.Parameter:
+                return true;
+            case SyntaxKind.VariableDeclaration: {
+                const varDecl = token.parent as VariableDeclaration;
+                switch (varDecl.parent.parent.kind) {
+                    case SyntaxKind.ForOfStatement:
+                    case SyntaxKind.ForInStatement:
+                        return true;
+                }
+            }
+        }
+        return false;
+    }
+
+    function tryDeleteDeclaration(changes: textChanges.ChangeTracker, sourceFile: SourceFile, token: Node, deletedAncestors: NodeSet | undefined, checker: TypeChecker, isFixAll: boolean): void {
+        switch (token.kind) {
+            case SyntaxKind.Identifier:
+                tryDeleteIdentifier(changes, sourceFile, <Identifier>token, deletedAncestors, checker, isFixAll);
+                break;
+            case SyntaxKind.PropertyDeclaration:
+            case SyntaxKind.NamespaceImport:
+                if (deletedAncestors) deletedAncestors.add(token.parent);
+                changes.deleteNode(sourceFile, token.parent);
+                break;
+            default:
+                tryDeleteDefault(changes, sourceFile, token, deletedAncestors);
+        }
+    }
+
+    function tryDeleteDefault(changes: textChanges.ChangeTracker, sourceFile: SourceFile, token: Node, deletedAncestors: NodeSet | undefined): void {
+        if (isDeclarationName(token)) {
+            if (deletedAncestors) deletedAncestors.add(token.parent);
+            changes.deleteNode(sourceFile, token.parent);
+        }
+        else if (isLiteralComputedPropertyDeclarationName(token)) {
+            if (deletedAncestors) deletedAncestors.add(token.parent.parent);
+            changes.deleteNode(sourceFile, token.parent.parent);
+        }
+    }
+
+    function tryDeleteIdentifier(changes: textChanges.ChangeTracker, sourceFile: SourceFile, identifier: Identifier, deletedAncestors: NodeSet | undefined, checker: TypeChecker, isFixAll: boolean): void {
+        const parent = identifier.parent;
+        switch (parent.kind) {
+            case SyntaxKind.VariableDeclaration:
+                tryDeleteVariableDeclaration(changes, sourceFile, <VariableDeclaration>parent, deletedAncestors);
+                break;
+
+            case SyntaxKind.TypeParameter:
+                const typeParameters = getEffectiveTypeParameterDeclarations(<DeclarationWithTypeParameters>parent.parent);
+                if (typeParameters.length === 1) {
+                    const { pos, end } = cast(typeParameters, isNodeArray);
+                    const previousToken = getTokenAtPosition(sourceFile, pos - 1, /*includeJsDocComment*/ false);
+                    const nextToken = getTokenAtPosition(sourceFile, end, /*includeJsDocComment*/ false);
+                    Debug.assert(previousToken.kind === SyntaxKind.LessThanToken);
+                    Debug.assert(nextToken.kind === SyntaxKind.GreaterThanToken);
+
+                    changes.deleteNodeRange(sourceFile, previousToken, nextToken);
+                }
+                else {
+                    changes.deleteNodeInList(sourceFile, parent);
+                }
+                break;
+
+            case SyntaxKind.Parameter:
+                if (!mayDeleteParameter(parent as ParameterDeclaration, checker, isFixAll)) break;
+                const oldFunction = parent.parent;
+
+                if (isArrowFunction(oldFunction) && oldFunction.parameters.length === 1) {
+                    // Lambdas with exactly one parameter are special because, after removal, there
+                    // must be an empty parameter list (i.e. `()`) and this won't necessarily be the
+                    // case if the parameter is simply removed (e.g. in `x => 1`).
+                    const newFunction = updateArrowFunction(
+                        oldFunction,
+                        oldFunction.modifiers,
+                        oldFunction.typeParameters,
+                        /*parameters*/ undefined!, // TODO: GH#18217
+                        oldFunction.type,
+                        oldFunction.equalsGreaterThanToken,
+                        oldFunction.body);
+
+                    // Drop leading and trailing trivia of the new function because we're only going
+                    // to replace the span (vs the full span) of the old function - the old leading
+                    // and trailing trivia will remain.
+                    suppressLeadingAndTrailingTrivia(newFunction);
+
+                    changes.replaceNode(sourceFile, oldFunction, newFunction);
+                }
+                else {
+                    changes.deleteNodeInList(sourceFile, parent);
+                }
+                break;
+
+            case SyntaxKind.BindingElement: {
+                const pattern = (parent as BindingElement).parent;
+                switch (pattern.kind) {
+                    case SyntaxKind.ArrayBindingPattern:
+                        changes.deleteNode(sourceFile, parent); // Don't delete ','
+                        break;
+                    case SyntaxKind.ObjectBindingPattern:
+                        changes.deleteNodeInList(sourceFile, parent);
+                        break;
+                    default:
+                        return Debug.assertNever(pattern);
+                }
+                break;
+            }
+
+            // handle case where 'import a = A;'
+            case SyntaxKind.ImportEqualsDeclaration:
+                const importEquals = getAncestor(identifier, SyntaxKind.ImportEqualsDeclaration)!;
+                changes.deleteNode(sourceFile, importEquals);
+                break;
+
+            case SyntaxKind.ImportSpecifier:
+                const namedImports = <NamedImports>parent.parent;
+                if (namedImports.elements.length === 1) {
+                    tryDeleteNamedImportBinding(changes, sourceFile, namedImports);
+                }
+                else {
+                    // delete import specifier
+                    changes.deleteNodeInList(sourceFile, parent);
+                }
+                break;
+
+            case SyntaxKind.ImportClause: // this covers both 'import |d|' and 'import |d,| *'
+                const importClause = <ImportClause>parent;
+                if (!importClause.namedBindings) { // |import d from './file'|
+                    changes.deleteNode(sourceFile, getAncestor(importClause, SyntaxKind.ImportDeclaration)!);
+                }
+                else {
+                    // import |d,| * as ns from './file'
+                    const start = importClause.name!.getStart(sourceFile);
+                    const nextToken = getTokenAtPosition(sourceFile, importClause.name!.end, /*includeJsDocComment*/ false);
+                    if (nextToken && nextToken.kind === SyntaxKind.CommaToken) {
+                        // shift first non-whitespace position after comma to the start position of the node
+                        const end = skipTrivia(sourceFile.text, nextToken.end, /*stopAfterLineBreaks*/ false, /*stopAtComments*/ true);
+                        changes.deleteRange(sourceFile, { pos: start, end });
+                    }
+                    else {
+                        changes.deleteNode(sourceFile, importClause.name!);
+                    }
+                }
+                break;
+
+            case SyntaxKind.NamespaceImport:
+                tryDeleteNamedImportBinding(changes, sourceFile, <NamespaceImport>parent);
+                break;
+
+            default:
+                tryDeleteDefault(changes, sourceFile, identifier, deletedAncestors);
+                break;
+        }
+    }
+
+    function tryDeleteNamedImportBinding(changes: textChanges.ChangeTracker, sourceFile: SourceFile, namedBindings: NamedImportBindings): void {
+        if (namedBindings.parent.name) {
+            // Delete named imports while preserving the default import
+            // import d|, * as ns| from './file'
+            // import d|, { a }| from './file'
+            const previousToken = getTokenAtPosition(sourceFile, namedBindings.pos - 1, /*includeJsDocComment*/ false);
+            if (previousToken && previousToken.kind === SyntaxKind.CommaToken) {
+                changes.deleteRange(sourceFile, { pos: previousToken.getStart(), end: namedBindings.end });
+            }
+        }
+        else {
+            // Delete the entire import declaration
+            // |import * as ns from './file'|
+            // |import { a } from './file'|
+            const importDecl = getAncestor(namedBindings, SyntaxKind.ImportDeclaration)!;
+            changes.deleteNode(sourceFile, importDecl);
+        }
+    }
+
+    // token.parent is a variableDeclaration
+    function tryDeleteVariableDeclaration(changes: textChanges.ChangeTracker, sourceFile: SourceFile, varDecl: VariableDeclaration, deletedAncestors: NodeSet | undefined): void {
+        switch (varDecl.parent.parent.kind) {
+            case SyntaxKind.ForStatement: {
+                const forStatement = varDecl.parent.parent;
+                const forInitializer = <VariableDeclarationList>forStatement.initializer;
+                if (forInitializer.declarations.length === 1) {
+                    if (deletedAncestors) deletedAncestors.add(forInitializer);
+                    changes.deleteNode(sourceFile, forInitializer);
+                }
+                else {
+                    if (deletedAncestors) deletedAncestors.add(varDecl);
+                    changes.deleteNodeInList(sourceFile, varDecl);
+                }
+                break;
+            }
+
+            case SyntaxKind.ForOfStatement:
+                const forOfStatement = varDecl.parent.parent;
+                Debug.assert(forOfStatement.initializer.kind === SyntaxKind.VariableDeclarationList);
+                const forOfInitializer = <VariableDeclarationList>forOfStatement.initializer;
+                if (deletedAncestors) deletedAncestors.add(forOfInitializer.declarations[0]);
+                changes.replaceNode(sourceFile, forOfInitializer.declarations[0], createObjectLiteral());
+                break;
+
+            case SyntaxKind.ForInStatement:
+            case SyntaxKind.TryStatement:
+                break;
+
+            default:
+                const variableStatement = varDecl.parent.parent;
+                if (variableStatement.declarationList.declarations.length === 1) {
+                    if (deletedAncestors) deletedAncestors.add(variableStatement);
+                    changes.deleteNode(sourceFile, variableStatement);
+                }
+                else {
+                    if (deletedAncestors) deletedAncestors.add(varDecl);
+                    changes.deleteNodeInList(sourceFile, varDecl);
+                }
+        }
+    }
+
+    function mayDeleteParameter(p: ParameterDeclaration, checker: TypeChecker, isFixAll: boolean) {
+        const parent = p.parent;
+        switch (parent.kind) {
+            case SyntaxKind.MethodDeclaration:
+                // Don't remove a parameter if this overrides something
+                const symbol = checker.getSymbolAtLocation(parent.name)!;
+                if (isMemberSymbolInBaseType(symbol, checker)) return false;
+                // falls through
+
+            case SyntaxKind.Constructor:
+            case SyntaxKind.FunctionDeclaration:
+            case SyntaxKind.FunctionExpression:
+            case SyntaxKind.ArrowFunction: {
+                // Can't remove a non-last parameter. Can remove a parameter in code-fix-all if future parameters are also unused.
+                const { parameters } = parent;
+                const index = parameters.indexOf(p);
+                Debug.assert(index !== -1);
+                return isFixAll
+                    ? parameters.slice(index + 1).every(p => p.name.kind === SyntaxKind.Identifier && !p.symbol.isReferenced)
+                    : index === parameters.length - 1;
+            }
+
+            case SyntaxKind.SetAccessor:
+                // Setter must have a parameter
+                return false;
+
+            default:
+                return Debug.failBadSyntaxKind(parent);
+        }
+    }
+}