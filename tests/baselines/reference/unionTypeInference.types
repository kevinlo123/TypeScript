=== tests/cases/conformance/types/typeRelationships/typeInference/unionTypeInference.ts ===
// Verify that inferences made *to* a type parameter in a union type are secondary
// to inferences made directly to that type parameter

function f<T>(x: T, y: string|T): T {
>f : <T>(x: T, y: string | T) => T
>T : T
>x : T
>T : T
>y : string | T
>T : T
>T : T

    return x;
>x : T
}

var a1: number;
>a1 : number

var a1 = f(1, 2);
>a1 : number
>f(1, 2) : number
>f : <T>(x: T, y: string | T) => T
>1 : 1
>2 : 2

var a2: number;
>a2 : number

var a2 = f(1, "hello");
>a2 : number
>f(1, "hello") : number
>f : <T>(x: T, y: string | T) => T
>1 : 1
>"hello" : "hello"

var a3: number;
>a3 : number

var a3 = f(1, a1 || "hello");
>a3 : number
>f(1, a1 || "hello") : number
>f : <T>(x: T, y: string | T) => T
>1 : 1
>a1 || "hello" : number | "hello"
>a1 : number
>"hello" : "hello"

var a4: any;
>a4 : any

var a4 = f(undefined, "abc");
>a4 : any
>f(undefined, "abc") : any
>f : <T>(x: T, y: string | T) => T
>undefined : undefined
>"abc" : "abc"

function g<T>(value: [string, T]): T {
>g : <T>(value: [string, T]) => T
>T : T
>value : [string, T]
>T : T
>T : T

    return value[1];
>value[1] : T
>value : [string, T]
>1 : 1
}

var b1: boolean;
>b1 : boolean

var b1 = g(["string", true]);
>b1 : boolean
>g(["string", true]) : boolean
>g : <T>(value: [string, T]) => T
>["string", true] : [string, true]
<<<<<<< HEAD
>"string" : string
=======
>"string" : "string"
>>>>>>> 9950b98b
>true : true

function h<T>(x: string|boolean|T): T {
>h : <T>(x: string | boolean | T) => T
>T : T
>x : string | boolean | T
>T : T
>T : T

    return typeof x === "string" || typeof x === "boolean" ? undefined : x;
>typeof x === "string" || typeof x === "boolean" ? undefined : x : T
>typeof x === "string" || typeof x === "boolean" : boolean
>typeof x === "string" : boolean
>typeof x : string
>x : string | boolean | T
>"string" : "string"
>typeof x === "boolean" : boolean
>typeof x : string
>x : boolean | T
>"boolean" : "boolean"
>undefined : undefined
>x : T
}

var c1: number;
>c1 : number

var c1 = h(5);
>c1 : number
>h(5) : 5
>h : <T>(x: string | boolean | T) => T
>5 : 5

var c2: string;
>c2 : string

var c2 = h("abc");
>c2 : string
>h("abc") : "abc"
>h : <T>(x: string | boolean | T) => T
>"abc" : "abc"

<|MERGE_RESOLUTION|>--- conflicted
+++ resolved
@@ -1,127 +1,123 @@
-=== tests/cases/conformance/types/typeRelationships/typeInference/unionTypeInference.ts ===
-// Verify that inferences made *to* a type parameter in a union type are secondary
-// to inferences made directly to that type parameter
-
-function f<T>(x: T, y: string|T): T {
->f : <T>(x: T, y: string | T) => T
->T : T
->x : T
->T : T
->y : string | T
->T : T
->T : T
-
-    return x;
->x : T
-}
-
-var a1: number;
->a1 : number
-
-var a1 = f(1, 2);
->a1 : number
->f(1, 2) : number
->f : <T>(x: T, y: string | T) => T
->1 : 1
->2 : 2
-
-var a2: number;
->a2 : number
-
-var a2 = f(1, "hello");
->a2 : number
->f(1, "hello") : number
->f : <T>(x: T, y: string | T) => T
->1 : 1
->"hello" : "hello"
-
-var a3: number;
->a3 : number
-
-var a3 = f(1, a1 || "hello");
->a3 : number
->f(1, a1 || "hello") : number
->f : <T>(x: T, y: string | T) => T
->1 : 1
->a1 || "hello" : number | "hello"
->a1 : number
->"hello" : "hello"
-
-var a4: any;
->a4 : any
-
-var a4 = f(undefined, "abc");
->a4 : any
->f(undefined, "abc") : any
->f : <T>(x: T, y: string | T) => T
->undefined : undefined
->"abc" : "abc"
-
-function g<T>(value: [string, T]): T {
->g : <T>(value: [string, T]) => T
->T : T
->value : [string, T]
->T : T
->T : T
-
-    return value[1];
->value[1] : T
->value : [string, T]
->1 : 1
-}
-
-var b1: boolean;
->b1 : boolean
-
-var b1 = g(["string", true]);
->b1 : boolean
->g(["string", true]) : boolean
->g : <T>(value: [string, T]) => T
->["string", true] : [string, true]
-<<<<<<< HEAD
->"string" : string
-=======
->"string" : "string"
->>>>>>> 9950b98b
->true : true
-
-function h<T>(x: string|boolean|T): T {
->h : <T>(x: string | boolean | T) => T
->T : T
->x : string | boolean | T
->T : T
->T : T
-
-    return typeof x === "string" || typeof x === "boolean" ? undefined : x;
->typeof x === "string" || typeof x === "boolean" ? undefined : x : T
->typeof x === "string" || typeof x === "boolean" : boolean
->typeof x === "string" : boolean
->typeof x : string
->x : string | boolean | T
->"string" : "string"
->typeof x === "boolean" : boolean
->typeof x : string
->x : boolean | T
->"boolean" : "boolean"
->undefined : undefined
->x : T
-}
-
-var c1: number;
->c1 : number
-
-var c1 = h(5);
->c1 : number
->h(5) : 5
->h : <T>(x: string | boolean | T) => T
->5 : 5
-
-var c2: string;
->c2 : string
-
-var c2 = h("abc");
->c2 : string
->h("abc") : "abc"
->h : <T>(x: string | boolean | T) => T
->"abc" : "abc"
-
+=== tests/cases/conformance/types/typeRelationships/typeInference/unionTypeInference.ts ===
+// Verify that inferences made *to* a type parameter in a union type are secondary
+// to inferences made directly to that type parameter
+
+function f<T>(x: T, y: string|T): T {
+>f : <T>(x: T, y: string | T) => T
+>T : T
+>x : T
+>T : T
+>y : string | T
+>T : T
+>T : T
+
+    return x;
+>x : T
+}
+
+var a1: number;
+>a1 : number
+
+var a1 = f(1, 2);
+>a1 : number
+>f(1, 2) : number
+>f : <T>(x: T, y: string | T) => T
+>1 : 1
+>2 : 2
+
+var a2: number;
+>a2 : number
+
+var a2 = f(1, "hello");
+>a2 : number
+>f(1, "hello") : number
+>f : <T>(x: T, y: string | T) => T
+>1 : 1
+>"hello" : "hello"
+
+var a3: number;
+>a3 : number
+
+var a3 = f(1, a1 || "hello");
+>a3 : number
+>f(1, a1 || "hello") : number
+>f : <T>(x: T, y: string | T) => T
+>1 : 1
+>a1 || "hello" : number | "hello"
+>a1 : number
+>"hello" : "hello"
+
+var a4: any;
+>a4 : any
+
+var a4 = f(undefined, "abc");
+>a4 : any
+>f(undefined, "abc") : any
+>f : <T>(x: T, y: string | T) => T
+>undefined : undefined
+>"abc" : "abc"
+
+function g<T>(value: [string, T]): T {
+>g : <T>(value: [string, T]) => T
+>T : T
+>value : [string, T]
+>T : T
+>T : T
+
+    return value[1];
+>value[1] : T
+>value : [string, T]
+>1 : 1
+}
+
+var b1: boolean;
+>b1 : boolean
+
+var b1 = g(["string", true]);
+>b1 : boolean
+>g(["string", true]) : boolean
+>g : <T>(value: [string, T]) => T
+>["string", true] : [string, true]
+>"string" : "string"
+>true : true
+
+function h<T>(x: string|boolean|T): T {
+>h : <T>(x: string | boolean | T) => T
+>T : T
+>x : string | boolean | T
+>T : T
+>T : T
+
+    return typeof x === "string" || typeof x === "boolean" ? undefined : x;
+>typeof x === "string" || typeof x === "boolean" ? undefined : x : T
+>typeof x === "string" || typeof x === "boolean" : boolean
+>typeof x === "string" : boolean
+>typeof x : string
+>x : string | boolean | T
+>"string" : "string"
+>typeof x === "boolean" : boolean
+>typeof x : string
+>x : boolean | T
+>"boolean" : "boolean"
+>undefined : undefined
+>x : T
+}
+
+var c1: number;
+>c1 : number
+
+var c1 = h(5);
+>c1 : number
+>h(5) : 5
+>h : <T>(x: string | boolean | T) => T
+>5 : 5
+
+var c2: string;
+>c2 : string
+
+var c2 = h("abc");
+>c2 : string
+>h("abc") : "abc"
+>h : <T>(x: string | boolean | T) => T
+>"abc" : "abc"
+