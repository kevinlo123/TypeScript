=== tests/cases/conformance/dynamicImport/0.ts ===
export class B {
>B : B

    print() { return "I am B"}
>print : () => string
>"I am B" : "I am B"
}

export function foo() { return "foo" }
>foo : () => string
>"foo" : "foo"

=== tests/cases/conformance/dynamicImport/1.ts ===
export function backup() { return "backup"; }
>backup : () => string
>"backup" : "backup"

=== tests/cases/conformance/dynamicImport/2.ts ===
declare var console: any;
>console : any

class C {
>C : C

    private myModule = import("./0");
>myModule : Promise<typeof "tests/cases/conformance/dynamicImport/0" & { default: typeof "tests/cases/conformance/dynamicImport/0"; }>
>import("./0") : Promise<typeof "tests/cases/conformance/dynamicImport/0" & { default: typeof "tests/cases/conformance/dynamicImport/0"; }>
>"./0" : "./0"

    method() {
>method : () => void

        const loadAsync = import("./0");
>loadAsync : Promise<typeof "tests/cases/conformance/dynamicImport/0" & { default: typeof "tests/cases/conformance/dynamicImport/0"; }>
>import("./0") : Promise<typeof "tests/cases/conformance/dynamicImport/0" & { default: typeof "tests/cases/conformance/dynamicImport/0"; }>
>"./0" : "./0"

        this.myModule.then(Zero => {
>this.myModule.then(Zero => {            console.log(Zero.foo());        }, async err => {            console.log(err);            let one = await import("./1");            console.log(one.backup());        }) : Promise<void>
<<<<<<< HEAD
>this.myModule.then : <TResult1 = typeof "tests/cases/conformance/dynamicImport/0", TResult2 = never>(onfulfilled?: (value: typeof "tests/cases/conformance/dynamicImport/0") => TResult1, onrejected?: (reason: any) => TResult2) => Promise<promised TResult1 | promised TResult2>
>this.myModule : Promise<typeof "tests/cases/conformance/dynamicImport/0">
>this : this
>myModule : Promise<typeof "tests/cases/conformance/dynamicImport/0">
>then : <TResult1 = typeof "tests/cases/conformance/dynamicImport/0", TResult2 = never>(onfulfilled?: (value: typeof "tests/cases/conformance/dynamicImport/0") => TResult1, onrejected?: (reason: any) => TResult2) => Promise<promised TResult1 | promised TResult2>
>Zero => {            console.log(Zero.foo());        } : (Zero: typeof "tests/cases/conformance/dynamicImport/0") => void
>Zero : typeof "tests/cases/conformance/dynamicImport/0"
=======
>this.myModule.then : <TResult1 = typeof "tests/cases/conformance/dynamicImport/0" & { default: typeof "tests/cases/conformance/dynamicImport/0"; }, TResult2 = never>(onfulfilled?: (value: typeof "tests/cases/conformance/dynamicImport/0" & { default: typeof "tests/cases/conformance/dynamicImport/0"; }) => TResult1 | PromiseLike<TResult1>, onrejected?: (reason: any) => TResult2 | PromiseLike<TResult2>) => Promise<TResult1 | TResult2>
>this.myModule : Promise<typeof "tests/cases/conformance/dynamicImport/0" & { default: typeof "tests/cases/conformance/dynamicImport/0"; }>
>this : this
>myModule : Promise<typeof "tests/cases/conformance/dynamicImport/0" & { default: typeof "tests/cases/conformance/dynamicImport/0"; }>
>then : <TResult1 = typeof "tests/cases/conformance/dynamicImport/0" & { default: typeof "tests/cases/conformance/dynamicImport/0"; }, TResult2 = never>(onfulfilled?: (value: typeof "tests/cases/conformance/dynamicImport/0" & { default: typeof "tests/cases/conformance/dynamicImport/0"; }) => TResult1 | PromiseLike<TResult1>, onrejected?: (reason: any) => TResult2 | PromiseLike<TResult2>) => Promise<TResult1 | TResult2>
>Zero => {            console.log(Zero.foo());        } : (Zero: typeof "tests/cases/conformance/dynamicImport/0" & { default: typeof "tests/cases/conformance/dynamicImport/0"; }) => void
>Zero : typeof "tests/cases/conformance/dynamicImport/0" & { default: typeof "tests/cases/conformance/dynamicImport/0"; }
>>>>>>> fe1242c8

            console.log(Zero.foo());
>console.log(Zero.foo()) : any
>console.log : any
>console : any
>log : any
>Zero.foo() : string
>Zero.foo : () => string
>Zero : typeof "tests/cases/conformance/dynamicImport/0" & { default: typeof "tests/cases/conformance/dynamicImport/0"; }
>foo : () => string

        }, async err => {
>async err => {            console.log(err);            let one = await import("./1");            console.log(one.backup());        } : (err: any) => Promise<void>
>err : any

            console.log(err);
>console.log(err) : any
>console.log : any
>console : any
>log : any
>err : any

            let one = await import("./1");
>one : typeof "tests/cases/conformance/dynamicImport/1" & { default: typeof "tests/cases/conformance/dynamicImport/1"; }
>await import("./1") : typeof "tests/cases/conformance/dynamicImport/1" & { default: typeof "tests/cases/conformance/dynamicImport/1"; }
>import("./1") : Promise<typeof "tests/cases/conformance/dynamicImport/1" & { default: typeof "tests/cases/conformance/dynamicImport/1"; }>
>"./1" : "./1"

            console.log(one.backup());
>console.log(one.backup()) : any
>console.log : any
>console : any
>log : any
>one.backup() : string
>one.backup : () => string
>one : typeof "tests/cases/conformance/dynamicImport/1" & { default: typeof "tests/cases/conformance/dynamicImport/1"; }
>backup : () => string

        });
    }
}

export class D {
>D : D

    private myModule = import("./0");
>myModule : Promise<typeof "tests/cases/conformance/dynamicImport/0" & { default: typeof "tests/cases/conformance/dynamicImport/0"; }>
>import("./0") : Promise<typeof "tests/cases/conformance/dynamicImport/0" & { default: typeof "tests/cases/conformance/dynamicImport/0"; }>
>"./0" : "./0"

    method() {
>method : () => void

        const loadAsync = import("./0");
>loadAsync : Promise<typeof "tests/cases/conformance/dynamicImport/0" & { default: typeof "tests/cases/conformance/dynamicImport/0"; }>
>import("./0") : Promise<typeof "tests/cases/conformance/dynamicImport/0" & { default: typeof "tests/cases/conformance/dynamicImport/0"; }>
>"./0" : "./0"

        this.myModule.then(Zero => {
>this.myModule.then(Zero => {            console.log(Zero.foo());        }, async err => {            console.log(err);            let one = await import("./1");            console.log(one.backup());        }) : Promise<void>
<<<<<<< HEAD
>this.myModule.then : <TResult1 = typeof "tests/cases/conformance/dynamicImport/0", TResult2 = never>(onfulfilled?: (value: typeof "tests/cases/conformance/dynamicImport/0") => TResult1, onrejected?: (reason: any) => TResult2) => Promise<promised TResult1 | promised TResult2>
>this.myModule : Promise<typeof "tests/cases/conformance/dynamicImport/0">
>this : this
>myModule : Promise<typeof "tests/cases/conformance/dynamicImport/0">
>then : <TResult1 = typeof "tests/cases/conformance/dynamicImport/0", TResult2 = never>(onfulfilled?: (value: typeof "tests/cases/conformance/dynamicImport/0") => TResult1, onrejected?: (reason: any) => TResult2) => Promise<promised TResult1 | promised TResult2>
>Zero => {            console.log(Zero.foo());        } : (Zero: typeof "tests/cases/conformance/dynamicImport/0") => void
>Zero : typeof "tests/cases/conformance/dynamicImport/0"
=======
>this.myModule.then : <TResult1 = typeof "tests/cases/conformance/dynamicImport/0" & { default: typeof "tests/cases/conformance/dynamicImport/0"; }, TResult2 = never>(onfulfilled?: (value: typeof "tests/cases/conformance/dynamicImport/0" & { default: typeof "tests/cases/conformance/dynamicImport/0"; }) => TResult1 | PromiseLike<TResult1>, onrejected?: (reason: any) => TResult2 | PromiseLike<TResult2>) => Promise<TResult1 | TResult2>
>this.myModule : Promise<typeof "tests/cases/conformance/dynamicImport/0" & { default: typeof "tests/cases/conformance/dynamicImport/0"; }>
>this : this
>myModule : Promise<typeof "tests/cases/conformance/dynamicImport/0" & { default: typeof "tests/cases/conformance/dynamicImport/0"; }>
>then : <TResult1 = typeof "tests/cases/conformance/dynamicImport/0" & { default: typeof "tests/cases/conformance/dynamicImport/0"; }, TResult2 = never>(onfulfilled?: (value: typeof "tests/cases/conformance/dynamicImport/0" & { default: typeof "tests/cases/conformance/dynamicImport/0"; }) => TResult1 | PromiseLike<TResult1>, onrejected?: (reason: any) => TResult2 | PromiseLike<TResult2>) => Promise<TResult1 | TResult2>
>Zero => {            console.log(Zero.foo());        } : (Zero: typeof "tests/cases/conformance/dynamicImport/0" & { default: typeof "tests/cases/conformance/dynamicImport/0"; }) => void
>Zero : typeof "tests/cases/conformance/dynamicImport/0" & { default: typeof "tests/cases/conformance/dynamicImport/0"; }
>>>>>>> fe1242c8

            console.log(Zero.foo());
>console.log(Zero.foo()) : any
>console.log : any
>console : any
>log : any
>Zero.foo() : string
>Zero.foo : () => string
>Zero : typeof "tests/cases/conformance/dynamicImport/0" & { default: typeof "tests/cases/conformance/dynamicImport/0"; }
>foo : () => string

        }, async err => {
>async err => {            console.log(err);            let one = await import("./1");            console.log(one.backup());        } : (err: any) => Promise<void>
>err : any

            console.log(err);
>console.log(err) : any
>console.log : any
>console : any
>log : any
>err : any

            let one = await import("./1");
>one : typeof "tests/cases/conformance/dynamicImport/1" & { default: typeof "tests/cases/conformance/dynamicImport/1"; }
>await import("./1") : typeof "tests/cases/conformance/dynamicImport/1" & { default: typeof "tests/cases/conformance/dynamicImport/1"; }
>import("./1") : Promise<typeof "tests/cases/conformance/dynamicImport/1" & { default: typeof "tests/cases/conformance/dynamicImport/1"; }>
>"./1" : "./1"

            console.log(one.backup());
>console.log(one.backup()) : any
>console.log : any
>console : any
>log : any
>one.backup() : string
>one.backup : () => string
>one : typeof "tests/cases/conformance/dynamicImport/1" & { default: typeof "tests/cases/conformance/dynamicImport/1"; }
>backup : () => string

        });
    }
}
<|MERGE_RESOLUTION|>--- conflicted
+++ resolved
@@ -1,175 +1,155 @@
-=== tests/cases/conformance/dynamicImport/0.ts ===
-export class B {
->B : B
-
-    print() { return "I am B"}
->print : () => string
->"I am B" : "I am B"
-}
-
-export function foo() { return "foo" }
->foo : () => string
->"foo" : "foo"
-
-=== tests/cases/conformance/dynamicImport/1.ts ===
-export function backup() { return "backup"; }
->backup : () => string
->"backup" : "backup"
-
-=== tests/cases/conformance/dynamicImport/2.ts ===
-declare var console: any;
->console : any
-
-class C {
->C : C
-
-    private myModule = import("./0");
->myModule : Promise<typeof "tests/cases/conformance/dynamicImport/0" & { default: typeof "tests/cases/conformance/dynamicImport/0"; }>
->import("./0") : Promise<typeof "tests/cases/conformance/dynamicImport/0" & { default: typeof "tests/cases/conformance/dynamicImport/0"; }>
->"./0" : "./0"
-
-    method() {
->method : () => void
-
-        const loadAsync = import("./0");
->loadAsync : Promise<typeof "tests/cases/conformance/dynamicImport/0" & { default: typeof "tests/cases/conformance/dynamicImport/0"; }>
->import("./0") : Promise<typeof "tests/cases/conformance/dynamicImport/0" & { default: typeof "tests/cases/conformance/dynamicImport/0"; }>
->"./0" : "./0"
-
-        this.myModule.then(Zero => {
->this.myModule.then(Zero => {            console.log(Zero.foo());        }, async err => {            console.log(err);            let one = await import("./1");            console.log(one.backup());        }) : Promise<void>
-<<<<<<< HEAD
->this.myModule.then : <TResult1 = typeof "tests/cases/conformance/dynamicImport/0", TResult2 = never>(onfulfilled?: (value: typeof "tests/cases/conformance/dynamicImport/0") => TResult1, onrejected?: (reason: any) => TResult2) => Promise<promised TResult1 | promised TResult2>
->this.myModule : Promise<typeof "tests/cases/conformance/dynamicImport/0">
->this : this
->myModule : Promise<typeof "tests/cases/conformance/dynamicImport/0">
->then : <TResult1 = typeof "tests/cases/conformance/dynamicImport/0", TResult2 = never>(onfulfilled?: (value: typeof "tests/cases/conformance/dynamicImport/0") => TResult1, onrejected?: (reason: any) => TResult2) => Promise<promised TResult1 | promised TResult2>
->Zero => {            console.log(Zero.foo());        } : (Zero: typeof "tests/cases/conformance/dynamicImport/0") => void
->Zero : typeof "tests/cases/conformance/dynamicImport/0"
-=======
->this.myModule.then : <TResult1 = typeof "tests/cases/conformance/dynamicImport/0" & { default: typeof "tests/cases/conformance/dynamicImport/0"; }, TResult2 = never>(onfulfilled?: (value: typeof "tests/cases/conformance/dynamicImport/0" & { default: typeof "tests/cases/conformance/dynamicImport/0"; }) => TResult1 | PromiseLike<TResult1>, onrejected?: (reason: any) => TResult2 | PromiseLike<TResult2>) => Promise<TResult1 | TResult2>
->this.myModule : Promise<typeof "tests/cases/conformance/dynamicImport/0" & { default: typeof "tests/cases/conformance/dynamicImport/0"; }>
->this : this
->myModule : Promise<typeof "tests/cases/conformance/dynamicImport/0" & { default: typeof "tests/cases/conformance/dynamicImport/0"; }>
->then : <TResult1 = typeof "tests/cases/conformance/dynamicImport/0" & { default: typeof "tests/cases/conformance/dynamicImport/0"; }, TResult2 = never>(onfulfilled?: (value: typeof "tests/cases/conformance/dynamicImport/0" & { default: typeof "tests/cases/conformance/dynamicImport/0"; }) => TResult1 | PromiseLike<TResult1>, onrejected?: (reason: any) => TResult2 | PromiseLike<TResult2>) => Promise<TResult1 | TResult2>
->Zero => {            console.log(Zero.foo());        } : (Zero: typeof "tests/cases/conformance/dynamicImport/0" & { default: typeof "tests/cases/conformance/dynamicImport/0"; }) => void
->Zero : typeof "tests/cases/conformance/dynamicImport/0" & { default: typeof "tests/cases/conformance/dynamicImport/0"; }
->>>>>>> fe1242c8
-
-            console.log(Zero.foo());
->console.log(Zero.foo()) : any
->console.log : any
->console : any
->log : any
->Zero.foo() : string
->Zero.foo : () => string
->Zero : typeof "tests/cases/conformance/dynamicImport/0" & { default: typeof "tests/cases/conformance/dynamicImport/0"; }
->foo : () => string
-
-        }, async err => {
->async err => {            console.log(err);            let one = await import("./1");            console.log(one.backup());        } : (err: any) => Promise<void>
->err : any
-
-            console.log(err);
->console.log(err) : any
->console.log : any
->console : any
->log : any
->err : any
-
-            let one = await import("./1");
->one : typeof "tests/cases/conformance/dynamicImport/1" & { default: typeof "tests/cases/conformance/dynamicImport/1"; }
->await import("./1") : typeof "tests/cases/conformance/dynamicImport/1" & { default: typeof "tests/cases/conformance/dynamicImport/1"; }
->import("./1") : Promise<typeof "tests/cases/conformance/dynamicImport/1" & { default: typeof "tests/cases/conformance/dynamicImport/1"; }>
->"./1" : "./1"
-
-            console.log(one.backup());
->console.log(one.backup()) : any
->console.log : any
->console : any
->log : any
->one.backup() : string
->one.backup : () => string
->one : typeof "tests/cases/conformance/dynamicImport/1" & { default: typeof "tests/cases/conformance/dynamicImport/1"; }
->backup : () => string
-
-        });
-    }
-}
-
-export class D {
->D : D
-
-    private myModule = import("./0");
->myModule : Promise<typeof "tests/cases/conformance/dynamicImport/0" & { default: typeof "tests/cases/conformance/dynamicImport/0"; }>
->import("./0") : Promise<typeof "tests/cases/conformance/dynamicImport/0" & { default: typeof "tests/cases/conformance/dynamicImport/0"; }>
->"./0" : "./0"
-
-    method() {
->method : () => void
-
-        const loadAsync = import("./0");
->loadAsync : Promise<typeof "tests/cases/conformance/dynamicImport/0" & { default: typeof "tests/cases/conformance/dynamicImport/0"; }>
->import("./0") : Promise<typeof "tests/cases/conformance/dynamicImport/0" & { default: typeof "tests/cases/conformance/dynamicImport/0"; }>
->"./0" : "./0"
-
-        this.myModule.then(Zero => {
->this.myModule.then(Zero => {            console.log(Zero.foo());        }, async err => {            console.log(err);            let one = await import("./1");            console.log(one.backup());        }) : Promise<void>
-<<<<<<< HEAD
->this.myModule.then : <TResult1 = typeof "tests/cases/conformance/dynamicImport/0", TResult2 = never>(onfulfilled?: (value: typeof "tests/cases/conformance/dynamicImport/0") => TResult1, onrejected?: (reason: any) => TResult2) => Promise<promised TResult1 | promised TResult2>
->this.myModule : Promise<typeof "tests/cases/conformance/dynamicImport/0">
->this : this
->myModule : Promise<typeof "tests/cases/conformance/dynamicImport/0">
->then : <TResult1 = typeof "tests/cases/conformance/dynamicImport/0", TResult2 = never>(onfulfilled?: (value: typeof "tests/cases/conformance/dynamicImport/0") => TResult1, onrejected?: (reason: any) => TResult2) => Promise<promised TResult1 | promised TResult2>
->Zero => {            console.log(Zero.foo());        } : (Zero: typeof "tests/cases/conformance/dynamicImport/0") => void
->Zero : typeof "tests/cases/conformance/dynamicImport/0"
-=======
->this.myModule.then : <TResult1 = typeof "tests/cases/conformance/dynamicImport/0" & { default: typeof "tests/cases/conformance/dynamicImport/0"; }, TResult2 = never>(onfulfilled?: (value: typeof "tests/cases/conformance/dynamicImport/0" & { default: typeof "tests/cases/conformance/dynamicImport/0"; }) => TResult1 | PromiseLike<TResult1>, onrejected?: (reason: any) => TResult2 | PromiseLike<TResult2>) => Promise<TResult1 | TResult2>
->this.myModule : Promise<typeof "tests/cases/conformance/dynamicImport/0" & { default: typeof "tests/cases/conformance/dynamicImport/0"; }>
->this : this
->myModule : Promise<typeof "tests/cases/conformance/dynamicImport/0" & { default: typeof "tests/cases/conformance/dynamicImport/0"; }>
->then : <TResult1 = typeof "tests/cases/conformance/dynamicImport/0" & { default: typeof "tests/cases/conformance/dynamicImport/0"; }, TResult2 = never>(onfulfilled?: (value: typeof "tests/cases/conformance/dynamicImport/0" & { default: typeof "tests/cases/conformance/dynamicImport/0"; }) => TResult1 | PromiseLike<TResult1>, onrejected?: (reason: any) => TResult2 | PromiseLike<TResult2>) => Promise<TResult1 | TResult2>
->Zero => {            console.log(Zero.foo());        } : (Zero: typeof "tests/cases/conformance/dynamicImport/0" & { default: typeof "tests/cases/conformance/dynamicImport/0"; }) => void
->Zero : typeof "tests/cases/conformance/dynamicImport/0" & { default: typeof "tests/cases/conformance/dynamicImport/0"; }
->>>>>>> fe1242c8
-
-            console.log(Zero.foo());
->console.log(Zero.foo()) : any
->console.log : any
->console : any
->log : any
->Zero.foo() : string
->Zero.foo : () => string
->Zero : typeof "tests/cases/conformance/dynamicImport/0" & { default: typeof "tests/cases/conformance/dynamicImport/0"; }
->foo : () => string
-
-        }, async err => {
->async err => {            console.log(err);            let one = await import("./1");            console.log(one.backup());        } : (err: any) => Promise<void>
->err : any
-
-            console.log(err);
->console.log(err) : any
->console.log : any
->console : any
->log : any
->err : any
-
-            let one = await import("./1");
->one : typeof "tests/cases/conformance/dynamicImport/1" & { default: typeof "tests/cases/conformance/dynamicImport/1"; }
->await import("./1") : typeof "tests/cases/conformance/dynamicImport/1" & { default: typeof "tests/cases/conformance/dynamicImport/1"; }
->import("./1") : Promise<typeof "tests/cases/conformance/dynamicImport/1" & { default: typeof "tests/cases/conformance/dynamicImport/1"; }>
->"./1" : "./1"
-
-            console.log(one.backup());
->console.log(one.backup()) : any
->console.log : any
->console : any
->log : any
->one.backup() : string
->one.backup : () => string
->one : typeof "tests/cases/conformance/dynamicImport/1" & { default: typeof "tests/cases/conformance/dynamicImport/1"; }
->backup : () => string
-
-        });
-    }
-}
+=== tests/cases/conformance/dynamicImport/0.ts ===
+export class B {
+>B : B
+
+    print() { return "I am B"}
+>print : () => string
+>"I am B" : "I am B"
+}
+
+export function foo() { return "foo" }
+>foo : () => string
+>"foo" : "foo"
+
+=== tests/cases/conformance/dynamicImport/1.ts ===
+export function backup() { return "backup"; }
+>backup : () => string
+>"backup" : "backup"
+
+=== tests/cases/conformance/dynamicImport/2.ts ===
+declare var console: any;
+>console : any
+
+class C {
+>C : C
+
+    private myModule = import("./0");
+>myModule : Promise<typeof "tests/cases/conformance/dynamicImport/0" & { default: typeof "tests/cases/conformance/dynamicImport/0"; }>
+>import("./0") : Promise<typeof "tests/cases/conformance/dynamicImport/0" & { default: typeof "tests/cases/conformance/dynamicImport/0"; }>
+>"./0" : "./0"
+
+    method() {
+>method : () => void
+
+        const loadAsync = import("./0");
+>loadAsync : Promise<typeof "tests/cases/conformance/dynamicImport/0" & { default: typeof "tests/cases/conformance/dynamicImport/0"; }>
+>import("./0") : Promise<typeof "tests/cases/conformance/dynamicImport/0" & { default: typeof "tests/cases/conformance/dynamicImport/0"; }>
+>"./0" : "./0"
+
+        this.myModule.then(Zero => {
+>this.myModule.then(Zero => {            console.log(Zero.foo());        }, async err => {            console.log(err);            let one = await import("./1");            console.log(one.backup());        }) : Promise<void>
+>this.myModule.then : <TResult1 = typeof "tests/cases/conformance/dynamicImport/0" & { default: typeof "tests/cases/conformance/dynamicImport/0"; }, TResult2 = never>(onfulfilled?: (value: typeof "tests/cases/conformance/dynamicImport/0" & { default: typeof "tests/cases/conformance/dynamicImport/0"; }) => TResult1, onrejected?: (reason: any) => TResult2) => Promise<promised TResult1 | promised TResult2>
+>this.myModule : Promise<typeof "tests/cases/conformance/dynamicImport/0" & { default: typeof "tests/cases/conformance/dynamicImport/0"; }>
+>this : this
+>myModule : Promise<typeof "tests/cases/conformance/dynamicImport/0" & { default: typeof "tests/cases/conformance/dynamicImport/0"; }>
+>then : <TResult1 = typeof "tests/cases/conformance/dynamicImport/0" & { default: typeof "tests/cases/conformance/dynamicImport/0"; }, TResult2 = never>(onfulfilled?: (value: typeof "tests/cases/conformance/dynamicImport/0" & { default: typeof "tests/cases/conformance/dynamicImport/0"; }) => TResult1, onrejected?: (reason: any) => TResult2) => Promise<promised TResult1 | promised TResult2>
+>Zero => {            console.log(Zero.foo());        } : (Zero: typeof "tests/cases/conformance/dynamicImport/0" & { default: typeof "tests/cases/conformance/dynamicImport/0"; }) => void
+>Zero : typeof "tests/cases/conformance/dynamicImport/0" & { default: typeof "tests/cases/conformance/dynamicImport/0"; }
+
+            console.log(Zero.foo());
+>console.log(Zero.foo()) : any
+>console.log : any
+>console : any
+>log : any
+>Zero.foo() : string
+>Zero.foo : () => string
+>Zero : typeof "tests/cases/conformance/dynamicImport/0" & { default: typeof "tests/cases/conformance/dynamicImport/0"; }
+>foo : () => string
+
+        }, async err => {
+>async err => {            console.log(err);            let one = await import("./1");            console.log(one.backup());        } : (err: any) => Promise<void>
+>err : any
+
+            console.log(err);
+>console.log(err) : any
+>console.log : any
+>console : any
+>log : any
+>err : any
+
+            let one = await import("./1");
+>one : typeof "tests/cases/conformance/dynamicImport/1" & { default: typeof "tests/cases/conformance/dynamicImport/1"; }
+>await import("./1") : typeof "tests/cases/conformance/dynamicImport/1" & { default: typeof "tests/cases/conformance/dynamicImport/1"; }
+>import("./1") : Promise<typeof "tests/cases/conformance/dynamicImport/1" & { default: typeof "tests/cases/conformance/dynamicImport/1"; }>
+>"./1" : "./1"
+
+            console.log(one.backup());
+>console.log(one.backup()) : any
+>console.log : any
+>console : any
+>log : any
+>one.backup() : string
+>one.backup : () => string
+>one : typeof "tests/cases/conformance/dynamicImport/1" & { default: typeof "tests/cases/conformance/dynamicImport/1"; }
+>backup : () => string
+
+        });
+    }
+}
+
+export class D {
+>D : D
+
+    private myModule = import("./0");
+>myModule : Promise<typeof "tests/cases/conformance/dynamicImport/0" & { default: typeof "tests/cases/conformance/dynamicImport/0"; }>
+>import("./0") : Promise<typeof "tests/cases/conformance/dynamicImport/0" & { default: typeof "tests/cases/conformance/dynamicImport/0"; }>
+>"./0" : "./0"
+
+    method() {
+>method : () => void
+
+        const loadAsync = import("./0");
+>loadAsync : Promise<typeof "tests/cases/conformance/dynamicImport/0" & { default: typeof "tests/cases/conformance/dynamicImport/0"; }>
+>import("./0") : Promise<typeof "tests/cases/conformance/dynamicImport/0" & { default: typeof "tests/cases/conformance/dynamicImport/0"; }>
+>"./0" : "./0"
+
+        this.myModule.then(Zero => {
+>this.myModule.then(Zero => {            console.log(Zero.foo());        }, async err => {            console.log(err);            let one = await import("./1");            console.log(one.backup());        }) : Promise<void>
+>this.myModule.then : <TResult1 = typeof "tests/cases/conformance/dynamicImport/0" & { default: typeof "tests/cases/conformance/dynamicImport/0"; }, TResult2 = never>(onfulfilled?: (value: typeof "tests/cases/conformance/dynamicImport/0" & { default: typeof "tests/cases/conformance/dynamicImport/0"; }) => TResult1, onrejected?: (reason: any) => TResult2) => Promise<promised TResult1 | promised TResult2>
+>this.myModule : Promise<typeof "tests/cases/conformance/dynamicImport/0" & { default: typeof "tests/cases/conformance/dynamicImport/0"; }>
+>this : this
+>myModule : Promise<typeof "tests/cases/conformance/dynamicImport/0" & { default: typeof "tests/cases/conformance/dynamicImport/0"; }>
+>then : <TResult1 = typeof "tests/cases/conformance/dynamicImport/0" & { default: typeof "tests/cases/conformance/dynamicImport/0"; }, TResult2 = never>(onfulfilled?: (value: typeof "tests/cases/conformance/dynamicImport/0" & { default: typeof "tests/cases/conformance/dynamicImport/0"; }) => TResult1, onrejected?: (reason: any) => TResult2) => Promise<promised TResult1 | promised TResult2>
+>Zero => {            console.log(Zero.foo());        } : (Zero: typeof "tests/cases/conformance/dynamicImport/0" & { default: typeof "tests/cases/conformance/dynamicImport/0"; }) => void
+>Zero : typeof "tests/cases/conformance/dynamicImport/0" & { default: typeof "tests/cases/conformance/dynamicImport/0"; }
+
+            console.log(Zero.foo());
+>console.log(Zero.foo()) : any
+>console.log : any
+>console : any
+>log : any
+>Zero.foo() : string
+>Zero.foo : () => string
+>Zero : typeof "tests/cases/conformance/dynamicImport/0" & { default: typeof "tests/cases/conformance/dynamicImport/0"; }
+>foo : () => string
+
+        }, async err => {
+>async err => {            console.log(err);            let one = await import("./1");            console.log(one.backup());        } : (err: any) => Promise<void>
+>err : any
+
+            console.log(err);
+>console.log(err) : any
+>console.log : any
+>console : any
+>log : any
+>err : any
+
+            let one = await import("./1");
+>one : typeof "tests/cases/conformance/dynamicImport/1" & { default: typeof "tests/cases/conformance/dynamicImport/1"; }
+>await import("./1") : typeof "tests/cases/conformance/dynamicImport/1" & { default: typeof "tests/cases/conformance/dynamicImport/1"; }
+>import("./1") : Promise<typeof "tests/cases/conformance/dynamicImport/1" & { default: typeof "tests/cases/conformance/dynamicImport/1"; }>
+>"./1" : "./1"
+
+            console.log(one.backup());
+>console.log(one.backup()) : any
+>console.log : any
+>console : any
+>log : any
+>one.backup() : string
+>one.backup : () => string
+>one : typeof "tests/cases/conformance/dynamicImport/1" & { default: typeof "tests/cases/conformance/dynamicImport/1"; }
+>backup : () => string
+
+        });
+    }
+}