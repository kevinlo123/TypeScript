--- conflicted
+++ resolved
@@ -414,12 +414,8 @@
         JavaScriptFile = 65536,
         ThisNodeOrAnySubNodesHasError = 131072,
         HasAggregatedChildData = 262144,
-<<<<<<< HEAD
-        JSDoc = 1048576,
-        JsonFile = 8388608,
-=======
         JSDoc = 2097152,
->>>>>>> 33ba2509
+        JsonFile = 16777216,
         BlockScoped = 3,
         ReachabilityCheckFlags = 384,
         ReachabilityAndEmitFlags = 1408,
