=== tests/cases/compiler/emitSkipsThisWithRestParameter.ts ===
function rebase(fn: (base: any, ...args: any[]) => any): (...args: any[]) => any {
>rebase : (fn: (base: any, ...args: any[]) => any) => (...args: any[]) => any
>fn : (base: any, ...args: any[]) => any
>base : any
>args : any[]
>args : any[]

    return function(this: any, ...args: any[]) {
>function(this: any, ...args: any[]) {        return fn.apply(this, [ this ].concat(args));    } : (this: any, ...args: any[]) => any
>this : any
>args : any[]

        return fn.apply(this, [ this ].concat(args));
>fn.apply(this, [ this ].concat(args)) : any
>fn.apply : (this: Function, thisArg: any, argArray?: any) => any
>fn : (base: any, ...args: any[]) => any
>apply : (this: Function, thisArg: any, argArray?: any) => any
>this : any
>[ this ].concat(args) : any[]
<<<<<<< HEAD
>[ this ].concat : { (this: readonly, ...items: any[][]): any[]; (this: readonly, ...items: any[]): any[]; }
>[ this ] : any[]
>this : any
>concat : { (this: readonly, ...items: any[][]): any[]; (this: readonly, ...items: any[]): any[]; }
=======
>[ this ].concat : { (...items: ReadonlyArray<any>[]): any[]; (...items: any[]): any[]; }
>[ this ] : any[]
>this : any
>concat : { (...items: ReadonlyArray<any>[]): any[]; (...items: any[]): any[]; }
>>>>>>> 555a742d
>args : any[]

    };
}

<|MERGE_RESOLUTION|>--- conflicted
+++ resolved
@@ -1,36 +1,29 @@
-=== tests/cases/compiler/emitSkipsThisWithRestParameter.ts ===
-function rebase(fn: (base: any, ...args: any[]) => any): (...args: any[]) => any {
->rebase : (fn: (base: any, ...args: any[]) => any) => (...args: any[]) => any
->fn : (base: any, ...args: any[]) => any
->base : any
->args : any[]
->args : any[]
-
-    return function(this: any, ...args: any[]) {
->function(this: any, ...args: any[]) {        return fn.apply(this, [ this ].concat(args));    } : (this: any, ...args: any[]) => any
->this : any
->args : any[]
-
-        return fn.apply(this, [ this ].concat(args));
->fn.apply(this, [ this ].concat(args)) : any
->fn.apply : (this: Function, thisArg: any, argArray?: any) => any
->fn : (base: any, ...args: any[]) => any
->apply : (this: Function, thisArg: any, argArray?: any) => any
->this : any
->[ this ].concat(args) : any[]
-<<<<<<< HEAD
->[ this ].concat : { (this: readonly, ...items: any[][]): any[]; (this: readonly, ...items: any[]): any[]; }
->[ this ] : any[]
->this : any
->concat : { (this: readonly, ...items: any[][]): any[]; (this: readonly, ...items: any[]): any[]; }
-=======
->[ this ].concat : { (...items: ReadonlyArray<any>[]): any[]; (...items: any[]): any[]; }
->[ this ] : any[]
->this : any
->concat : { (...items: ReadonlyArray<any>[]): any[]; (...items: any[]): any[]; }
->>>>>>> 555a742d
->args : any[]
-
-    };
-}
-
+=== tests/cases/compiler/emitSkipsThisWithRestParameter.ts ===
+function rebase(fn: (base: any, ...args: any[]) => any): (...args: any[]) => any {
+>rebase : (fn: (base: any, ...args: any[]) => any) => (...args: any[]) => any
+>fn : (base: any, ...args: any[]) => any
+>base : any
+>args : any[]
+>args : any[]
+
+    return function(this: any, ...args: any[]) {
+>function(this: any, ...args: any[]) {        return fn.apply(this, [ this ].concat(args));    } : (this: any, ...args: any[]) => any
+>this : any
+>args : any[]
+
+        return fn.apply(this, [ this ].concat(args));
+>fn.apply(this, [ this ].concat(args)) : any
+>fn.apply : (this: Function, thisArg: any, argArray?: any) => any
+>fn : (base: any, ...args: any[]) => any
+>apply : (this: Function, thisArg: any, argArray?: any) => any
+>this : any
+>[ this ].concat(args) : any[]
+>[ this ].concat : { (this: readonly, ...items: ReadonlyArray<any>[]): any[]; (this: readonly, ...items: any[]): any[]; }
+>[ this ] : any[]
+>this : any
+>concat : { (this: readonly, ...items: ReadonlyArray<any>[]): any[]; (this: readonly, ...items: any[]): any[]; }
+>args : any[]
+
+    };
+}
+