/// <reference path="fourslash.ts" />

// Tests that we don't filter out a completion for an alias,
// so long as it's not an alias to a different module.

// @module: esnext

// @Filename: /a.ts
////const foo = 0;
////export { foo };

// @Filename: /a_reexport.ts
// Should not show up in completions
////export { foo } from "./a";

// @Filename: /a_reexport_2.ts
////export * from "./a";

// @Filename: /b.ts
////fo/**/

<<<<<<< HEAD
// TODO: https://github.com/Microsoft/TypeScript/issues/14003
verify.completions({
    at: "",
    includes: { name: "foo", source: "/a", sourceDisplay: "./a", text: "(alias) const foo: 0\nimport foo", kind: "alias", hasAction: true },
    excludes: [{ name: "foo", source: "/a_reexport" }, { name: "foo", source: "/a_reexport_2" }],
    preferences: { includeCompletionsForModuleExports: true },
});
=======
goTo.marker("");
const options = { includeExternalModuleExports: true, sourceDisplay: "./a" };
verify.completionListContains({ name: "foo", source: "/a" }, "(alias) const foo: 0\nexport foo", "", "alias", /*spanIndex*/ undefined, /*hasAction*/ true, options);
verify.not.completionListContains({ name: "foo", source: "/a_reexport" }, undefined, undefined, undefined, undefined, undefined, options);
verify.not.completionListContains({ name: "foo", source: "/a_reexport_2" }, undefined, undefined, undefined, undefined, undefined, options);
>>>>>>> 222f35d9

verify.applyCodeActionFromCompletion("", {
    name: "foo",
    source: "/a",
    description: `Import 'foo' from module "./a"`,
    newFileContent: `import { foo } from "./a";

fo`,
});<|MERGE_RESOLUTION|>--- conflicted
+++ resolved
@@ -19,21 +19,12 @@
 // @Filename: /b.ts
 ////fo/**/
 
-<<<<<<< HEAD
-// TODO: https://github.com/Microsoft/TypeScript/issues/14003
 verify.completions({
     at: "",
-    includes: { name: "foo", source: "/a", sourceDisplay: "./a", text: "(alias) const foo: 0\nimport foo", kind: "alias", hasAction: true },
+    includes: { name: "foo", source: "/a", sourceDisplay: "./a", text: "(alias) const foo: 0\nexport foo", kind: "alias", hasAction: true },
     excludes: [{ name: "foo", source: "/a_reexport" }, { name: "foo", source: "/a_reexport_2" }],
     preferences: { includeCompletionsForModuleExports: true },
 });
-=======
-goTo.marker("");
-const options = { includeExternalModuleExports: true, sourceDisplay: "./a" };
-verify.completionListContains({ name: "foo", source: "/a" }, "(alias) const foo: 0\nexport foo", "", "alias", /*spanIndex*/ undefined, /*hasAction*/ true, options);
-verify.not.completionListContains({ name: "foo", source: "/a_reexport" }, undefined, undefined, undefined, undefined, undefined, options);
-verify.not.completionListContains({ name: "foo", source: "/a_reexport_2" }, undefined, undefined, undefined, undefined, undefined, options);
->>>>>>> 222f35d9
 
 verify.applyCodeActionFromCompletion("", {
     name: "foo",
