/// <reference path="..\..\..\src\harness\harness.ts" />
/// <reference path="..\..\..\src\compiler\commandLineParser.ts" />

namespace ts {
    describe("parseConfigFileTextToJson", () => {
        function assertParseResult(jsonText: string, expectedConfigObject: { config?: any; error?: Diagnostic }) {
            const parsed = ts.parseConfigFileTextToJson("/apath/tsconfig.json", jsonText);
            assert.equal(JSON.stringify(parsed), JSON.stringify(expectedConfigObject));
        }

        function assertParseError(jsonText: string) {
             const parsed = ts.parseConfigFileTextToJson("/apath/tsconfig.json", jsonText);
             assert.isTrue(undefined === parsed.config);
             assert.isTrue(undefined !== parsed.error);
        }

        function assertParseErrorWithExcludesKeyword(jsonText: string) {
<<<<<<< HEAD
             let parsed = ts.parseConfigFileTextToJson("/apath/tsconfig.json", jsonText);
             let parsedCommand = ts.parseJsonConfigFileContent(parsed.config, ts.sys, "tests/cases/unittests");
             assert.isTrue(parsedCommand.errors && parsedCommand.errors.length === 1 &&
                parsedCommand.errors[0].code === ts.Diagnostics.Unknown_option_excludes_Did_you_mean_exclude.code);
=======
             const parsed = ts.parseConfigFileTextToJson("/apath/tsconfig.json", jsonText);
             const parsedCommand = ts.parseJsonConfigFileContent(parsed, ts.sys, "tests/cases/unittests");
             assert.isTrue(undefined !== parsedCommand.errors);
>>>>>>> 6173696b
        }

        function assertParseFileList(jsonText: string, configFileName: string, basePath: string, allFileList: string[], expectedFileList: string[]) {
            const json = JSON.parse(jsonText);
            const host: ParseConfigHost = new Utils.MockParseConfigHost(basePath, true, allFileList);
            const parsed = ts.parseJsonConfigFileContent(json, host, basePath, /*existingOptions*/ undefined, configFileName);
            assert.isTrue(arrayIsEqualTo(parsed.fileNames.sort(), expectedFileList.sort()));
        }

        it("returns empty config for file with only whitespaces", () => {
            assertParseResult("", { config : {} });
            assertParseResult(" ", { config : {} });
        });

        it("returns empty config for file with comments only", () => {
            assertParseResult("// Comment", { config: {} });
            assertParseResult("/* Comment*/", { config: {} });
        });

        it("returns empty config when config is empty object", () => {
            assertParseResult("{}", { config: {} });
        });

        it("returns config object without comments", () => {
            assertParseResult(
                `{ // Excluded files
                    "exclude": [
                        // Exclude d.ts
                        "file.d.ts"
                    ]
                }`, { config: { exclude: ["file.d.ts"] } });

            assertParseResult(
                `{
                    /* Excluded
                         Files
                    */
                    "exclude": [
                        /* multiline comments can be in the middle of a line */"file.d.ts"
                    ]
                }`, { config: { exclude: ["file.d.ts"] } });
        });

        it("keeps string content untouched", () => {
            assertParseResult(
                `{
                    "exclude": [
                        "xx//file.d.ts"
                    ]
                }`, { config: { exclude: ["xx//file.d.ts"] } });
         assertParseResult(
                `{
                    "exclude": [
                        "xx/*file.d.ts*/"
                    ]
                }`, { config: { exclude: ["xx/*file.d.ts*/"] } });
        });

        it("handles escaped characters in strings correctly", () => {
            assertParseResult(
                `{
                    "exclude": [
                        "xx\\"//files"
                    ]
                }`, { config: { exclude: ["xx\"//files"] } });

            assertParseResult(
                `{
                    "exclude": [
                        "xx\\\\" // end of line comment
                    ]
                }`, { config: { exclude: ["xx\\"] } });
         });

        it("returns object with error when json is invalid", () => {
             assertParseError("invalid");
        });

        it("returns object when users correctly specify library", () => {
            assertParseResult(
                `{
                    "compilerOptions": {
                        "lib": ["es5"]
                    }
                }`, {
                    config: { compilerOptions: { lib: ["es5"] } }
                });

            assertParseResult(
                `{
                    "compilerOptions": {
                        "lib": ["es5", "es6"]
                    }
                }`, {
                    config: { compilerOptions: { lib: ["es5", "es6"] } }
                });
        });

        it("returns error when tsconfig have excludes", () => {
            assertParseErrorWithExcludesKeyword(
                `{
                    "compilerOptions": {
                        "lib": ["es5"]
                    },
                    "excludes": [
                        "foge.ts"
                    ]
                }`);
        });

        it("ignore dotted files and folders", () => {
            assertParseFileList(
                `{}`,
                "tsconfig.json",
                "/apath",
                ["/apath/test.ts", "/apath/.git/a.ts", "/apath/.b.ts", "/apath/..c.ts"],
                ["/apath/test.ts"]
            );
        });

        it("allow dotted files and folders when explicitly requested", () => {
            assertParseFileList(
                `{
                    "files": ["/apath/.git/a.ts", "/apath/.b.ts", "/apath/..c.ts"]
                }`,
                "tsconfig.json",
                "/apath",
                ["/apath/test.ts", "/apath/.git/a.ts", "/apath/.b.ts", "/apath/..c.ts"],
                ["/apath/.git/a.ts", "/apath/.b.ts", "/apath/..c.ts"]
            );
        });

        it("always exclude outDir", () => {
            const tsconfigWithoutExclude =
            `{
                "compilerOptions": {
                    "outDir": "bin"
                }
            }`;
            const tsconfigWithExclude =
            `{
                "compilerOptions": {
                    "outDir": "bin"
                },
                "exclude": [ "obj" ]
            }`;
            const rootDir = "/";
            const allFiles = ["/bin/a.ts", "/b.ts"];
            const expectedFiles = ["/b.ts"];
            assertParseFileList(tsconfigWithoutExclude, "tsconfig.json", rootDir, allFiles, expectedFiles);
            assertParseFileList(tsconfigWithExclude, "tsconfig.json", rootDir, allFiles, expectedFiles);
        });

        it("implicitly exclude common package folders", () => {
            assertParseFileList(
                `{}`,
                "tsconfig.json",
                "/",
                ["/node_modules/a.ts", "/bower_components/b.ts", "/jspm_packages/c.ts", "/d.ts", "/folder/e.ts"],
                ["/d.ts", "/folder/e.ts"]
            );
        });
    });
}<|MERGE_RESOLUTION|>--- conflicted
+++ resolved
@@ -15,16 +15,10 @@
         }
 
         function assertParseErrorWithExcludesKeyword(jsonText: string) {
-<<<<<<< HEAD
-             let parsed = ts.parseConfigFileTextToJson("/apath/tsconfig.json", jsonText);
-             let parsedCommand = ts.parseJsonConfigFileContent(parsed.config, ts.sys, "tests/cases/unittests");
+             const parsed = ts.parseConfigFileTextToJson("/apath/tsconfig.json", jsonText);
+             const parsedCommand = ts.parseJsonConfigFileContent(parsed.config, ts.sys, "tests/cases/unittests");
              assert.isTrue(parsedCommand.errors && parsedCommand.errors.length === 1 &&
                 parsedCommand.errors[0].code === ts.Diagnostics.Unknown_option_excludes_Did_you_mean_exclude.code);
-=======
-             const parsed = ts.parseConfigFileTextToJson("/apath/tsconfig.json", jsonText);
-             const parsedCommand = ts.parseJsonConfigFileContent(parsed, ts.sys, "tests/cases/unittests");
-             assert.isTrue(undefined !== parsedCommand.errors);
->>>>>>> 6173696b
         }
 
         function assertParseFileList(jsonText: string, configFileName: string, basePath: string, allFileList: string[], expectedFileList: string[]) {
