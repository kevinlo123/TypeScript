=== tests/cases/conformance/es6/templates/templateStringWithEmbeddedNewOperatorES6.ts ===
var x = `abc${ new String("Hi") }def`;
>x : Symbol(x, Decl(templateStringWithEmbeddedNewOperatorES6.ts, 0, 3))
<<<<<<< HEAD
>String : Symbol(String, Decl(lib.d.ts, 275, 1), Decl(lib.d.ts, 443, 11), Decl(lib.d.ts, 1550, 1))
=======
>String : Symbol(String, Decl(lib.d.ts, 275, 1), Decl(lib.d.ts, 443, 11), Decl(lib.d.ts, 1543, 1))
>>>>>>> 4fd3bcff

<|MERGE_RESOLUTION|>--- conflicted
+++ resolved
@@ -1,9 +1,5 @@
-=== tests/cases/conformance/es6/templates/templateStringWithEmbeddedNewOperatorES6.ts ===
-var x = `abc${ new String("Hi") }def`;
->x : Symbol(x, Decl(templateStringWithEmbeddedNewOperatorES6.ts, 0, 3))
-<<<<<<< HEAD
->String : Symbol(String, Decl(lib.d.ts, 275, 1), Decl(lib.d.ts, 443, 11), Decl(lib.d.ts, 1550, 1))
-=======
->String : Symbol(String, Decl(lib.d.ts, 275, 1), Decl(lib.d.ts, 443, 11), Decl(lib.d.ts, 1543, 1))
->>>>>>> 4fd3bcff
-
+=== tests/cases/conformance/es6/templates/templateStringWithEmbeddedNewOperatorES6.ts ===
+var x = `abc${ new String("Hi") }def`;
+>x : Symbol(x, Decl(templateStringWithEmbeddedNewOperatorES6.ts, 0, 3))
+>String : Symbol(String, Decl(lib.d.ts, 275, 1), Decl(lib.d.ts, 443, 11), Decl(lib.d.ts, 1555, 1))
+