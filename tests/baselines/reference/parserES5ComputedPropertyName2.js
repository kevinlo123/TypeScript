//// [parserES5ComputedPropertyName2.ts]
var v = { [e]: 1 };

//// [parserES5ComputedPropertyName2.js]
var v = (_a = {}, _a[e] =
<<<<<<< HEAD
1, _a);
=======
    1,
    _a);
>>>>>>> 21fb559b
var _a;
<|MERGE_RESOLUTION|>--- conflicted
+++ resolved
@@ -1,12 +1,7 @@
-//// [parserES5ComputedPropertyName2.ts]
-var v = { [e]: 1 };
-
-//// [parserES5ComputedPropertyName2.js]
-var v = (_a = {}, _a[e] =
-<<<<<<< HEAD
-1, _a);
-=======
-    1,
-    _a);
->>>>>>> 21fb559b
-var _a;
+//// [parserES5ComputedPropertyName2.ts]
+var v = { [e]: 1 };
+
+//// [parserES5ComputedPropertyName2.js]
+var v = (_a = {}, _a[e] =
+    1, _a);
+var _a;